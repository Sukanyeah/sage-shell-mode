--- conflicted
+++ resolved
@@ -45,13 +45,7 @@
         return DisplayPreferences(text=self.__text)
 
     def supported_output(self):
-<<<<<<< HEAD
-        return [OutputLatex , OutputPlainText , OutputHtml , OutputImagePng]
-    
-=======
-        return [OutputLatex, OutputPlainText, OutputHtml, OutputImagePng]
 
->>>>>>> c3ea00d8
     def _repr_(self):
         return "Emacs babel"
 
