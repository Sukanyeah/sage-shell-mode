;;; sage-shell-view.el --- Typeset Sage output on the fly -*- lexical-binding: t -*-

;; Copyright (C) 2008 ~ 2016  Matthias Meulien, Nick Alexander,
;; 2016 ~ 2018 Sho Takemori <stakemorii@gmail.com>

;; Author: Sho Takemori <stakemorii@gmail.com>
;; Keywords: sage, math, image
;; URL: https://github.com/sagemath/sage-shell-mode
;; Original authors: Matthias Meulien <matthias.meulien@xlim.fr>, Nick Alexander
;; <ncalexander@gmail.com>

;;; License
;; This program is free software; you can redistribute it and/or modify
;; it under the terms of the GNU General Public License as published by
;; the Free Software Foundation, either version 3 of the License, or
;; (at your option) any later version.

;; This program is distributed in the hope that it will be useful,
;; but WITHOUT ANY WARRANTY; without even the implied warranty of
;; MERCHANTABILITY or FITNESS FOR A PARTICULAR PURPOSE.  See the
;; GNU General Public License for more details.

;; You should have received a copy of the GNU General Public License
;; along with this program.  If not, see <http://www.gnu.org/licenses/>.

;;; Commentary:

;; This is a port of sage-view written by Matthias Meulien and Nick Alexander.

;; `sage-shell-view' typesets output in an `sage-shell-mode' buffer and displays
;; plots inline in an `sage-shell-mode'.  Inline displays are context
;; sensitive; by default, right-clicking brings up a context-menu.

;; Use `sage-shell-view' to enable the minor mode, and then
;; `sage-shell-view-enable-inline-output', `sage-shell-view-disable-inline-output' and
;; `sage-shell-view-enable-inline-plots', `sage-shell-view-disable-inline-plots' enable
;; and disable the relevant features.  You might add some of those functions
;; to `sage-shell-view-hook' to configure `sage-shell-view' to your liking.

;; You can customize `sage-shell-view' using the Emacs customize interface by M-x
;; customize-group RET sage-shell-view RET.  In particular you can customize
;; magnification and margins

;; This mode was inspired by doc-view.el by Tassilo Horn, preview.el
;; by David Kastrup, and imath.el by Yasuaki Honda.

;; The LaTeX style used by preview.el is mandatory to use
;; sage-shell-view.el.  It is shipped with AUCTeX.

;;; Code:

;;; Todo:
;; - Add a auto-reveal stuff to overlays
;; - Check that display is image capable
;; - Disabling sage-view mode should remove overlays
;; - Set color, center image, enlarge overlay to window full size
;; - Add zoom features to overlays
;; - Add horizontal scrolling

;; Bugs:
;; - Numpy output can be a text array... should not be inserted into
;;   $$ signs (hum... example?)

(require 'mouse)
(require 'sage-shell-mode)
(require 'deferred)

(defgroup sage-shell-view nil "Typeset Sage output on the fly"
  :group 'sage-shell
  :prefix "sage-shell-view-")

(defcustom sage-shell-view-dvipng-command "dvipng"
  "*dvipng command to convert from DVI to PNG."
  :type 'string
  :group 'sage-shell-view)

(defcustom sage-shell-view-default-commands t
  "Determine what to enable when `sage-shell-view' is started.
If equal to the symbol `plots' then will start inline plotting.
If equal to the symbol `output' then will start typesetting output.
Otherwise, if non-nil will start both.

Each of these can be enabled or disabled later by calling
`sage-shell-view-enable-inline-plots', `sage-shell-view-disable-inline-plots',
`sage-shell-view-enable-inline-output', `sage-shell-view-disable-inline-output',
`sage-shell-view-toggle-inline-plots' or
`sage-shell-view-toggle-inline-output'."
  :type '(choice (const :tag "Inline Plots" plots)
                 (const :tag "Typeset Output" output)
                 (const :tag "Both" t))
  :group 'sage-shell-view)

(defcustom sage-shell-view-latex-preamble
  "\\usepackage{amstext}
\\usepackage{amsmath}
\\usepackage{amssymb}
\\usepackage{amsfonts}
\\usepackage{graphicx}
\\usepackage{mathrsfs}
\\usepackage[utf8]{inputenc}
\\usepackage[T1]{fontenc}
% we need preview
\\usepackage[active, displaymath]{preview}
% macros sage uses
\\newcommand{\\ZZ}{\\Bold{Z}}
\\newcommand{\\NN}{\\Bold{N}}
\\newcommand{\\RR}{\\Bold{R}}
\\newcommand{\\CC}{\\Bold{C}}
\\newcommand{\\QQ}{\\Bold{Q}}
\\newcommand{\\QQbar}{\\overline{\\QQ}}
\\newcommand{\\GF}[1]{\\Bold{F}_{#1}}
\\newcommand{\\Zp}[1]{\\ZZ_{#1}}
\\newcommand{\\Qp}[1]{\\QQ_{#1}}
\\newcommand{\\Zmod}[1]{\\ZZ/#1\\ZZ}
\\newcommand{\\CDF}{\\Bold{C}}
\\newcommand{\\CIF}{\\Bold{C}}
\\newcommand{\\CLF}{\\Bold{C}}
\\newcommand{\\RDF}{\\Bold{R}}
\\newcommand{\\RIF}{\\Bold{I} \\Bold{R}}
\\newcommand{\\RLF}{\\Bold{R}}
\\newcommand{\\CFF}{\\Bold{CFF}}
"
  "The default LaTeX preamble."
  :type 'string
  :group 'sage-shell-view)

(defcustom sage-shell-view-latex-foreground-color nil
  "Foreground color used in LaTeX image as string.
If the value is `nil', then this variable is ignored."
  :type '(choice (const :tag "Not Specified" nil)
                 (string :tag "Color"))
  :group 'sage-shell-view)

(defcustom sage-shell-view-latex-background-color nil
  "Background color used in LaTeX image as string.
If the value is `nil', then this variable is ignored."
  :type '(choice (const :tag "Not Specified" nil)
                 (string :tag "Color"))
  :group 'sage-shell-view)

(defcustom sage-shell-view-dvipng-options nil
  "*Options for dvipng when converting from DVI to PNG."
  :type 'list
  :group 'sage-shell-view)

(defcustom sage-shell-view-margin '(1 . 1)
  "*Margin (in pixels or (pixels-x . pixels-y)) added around displayed images."
  :type '(choice integer (cons integer integer))
  :group 'sage-shell-view)

(defcustom sage-shell-view-scale-factor 0.2
  "*Factor used when zooming."
  :type 'number
  :group 'sage-shell-view)

(defcustom sage-shell-view-default-resolution 125
  "Resolution used when converting from DVI to PNG.
This value is passed to the -D option of the command dvipng.
If it is `nil', then the function `sage-shell-view-compute-resolution'
computes the resolution automatically."
  :type 'number
  :group 'sage-shell-view)

(defcustom sage-shell-view-lighter " sage-view"
  "Lighter for `sage-shell-view' minor mode."
  :group 'sage-shell-view
  :type 'string)

(defcustom sage-shell-view-latex-documentclass "\\documentclass{article}"
  "documentclass for LaTeX"
  :group 'sage-shell-view
  :type 'string)

(defvar sage-shell-view-scale 1.0
  "Scale used when converting from PDF/PS to PNG.")

(defun sage-shell-view-color-to-rgb (str)
  "Convert color name STR to rgb values understood by TeX."
  (mapcar (lambda (x) (format "%g" (/ x 65535.0))) (color-values str)))

(defun sage-shell-view-rgb (fg-or-bg)
  (let ((color-alst `((bg . ,sage-shell-view-latex-background-color)
                      (fg . ,sage-shell-view-latex-foreground-color)))
        (sym-alst `((bg . background-color)
                    (fg . foreground-color))))
    (sage-shell-view-color-to-rgb
     (or (assoc-default fg-or-bg color-alst)
         (frame-parameter nil (assoc-default fg-or-bg sym-alst))))))

(defun sage-shell-view-latex-str (math-expr)
  "LaTeX string to be inserted a tmp file."
  (format
   "%s
%s
\\begin{document}
\\begin{preview}
%s
\\end{preview}
\\end{document}
"
   sage-shell-view-latex-documentclass
   sage-shell-view-latex-preamble
<<<<<<< HEAD
   sage-shell-view-latex-math-environment
   ;; math-expr
   (replace-regexp-in-string
    "^\$+" ""
    (replace-regexp-in-string "\$+$" "" math-expr))
   sage-shell-view-latex-math-environment))
=======
   math-expr))
>>>>>>> c3ea00d8

(defun sage-shell-view-dir-name ()
  (sage-shell-edit--set-and-make-temp-dir)
  (buffer-local-value 'sage-shell-edit:temp-directory
                      sage-shell:process-buffer))

(defun sage-shell-view-overlay-activep (ov)
  "Check whether there is a valid image associated with OV."
  (equal (car (overlay-get ov 'display)) 'image))

(defun sage-shell-view-regenerate (ov)
  "Return zoom to normal and regenerate the overlay."
  (overlay-put ov 'scale sage-shell-view-scale)
  (sage-shell-view-process-overlay ov))

(defun sage-shell-view-zoom-in (ov &optional multiplier)
  "Internal function to zoom in on an overlay."
  (unless (numberp multiplier)
    (setq multiplier 1))
  (let* ((scale (or (overlay-get ov 'scale) sage-shell-view-scale))
         (new-scale (+ scale (* multiplier sage-shell-view-scale-factor))))
    (overlay-put ov 'scale new-scale)
    (message "Overlay's scale set to %s" new-scale)
    (sage-shell-view-process-overlay ov)))

(defun sage-shell-view-zoom-out (ov &optional multiplier)
  "Internal function to zoom out on an overlay."
  (unless (numberp multiplier)
    (setq multiplier 1))
  (let* ((scale (or (overlay-get ov 'scale) sage-shell-view-scale))
         (new-scale (- scale (* multiplier sage-shell-view-scale-factor))))
    ;; Ensure it's not too small (or negative)
    (when (< new-scale sage-shell-view-scale-factor)
      (setq new-scale sage-shell-view-scale-factor))
    (overlay-put ov 'scale new-scale)
    (message "Overlay's scale set to %s" new-scale)
    (sage-shell-view-process-overlay ov)))

(defmacro sage-shell-view--when-overlay-active (ov &rest body)
  (declare (indent 1))
  `(if (sage-shell-view-overlay-activep ,ov)
       (progn ,@body)
     (error "There is no valid image associated with the overlay.")))

(defun sage-shell-view-context-menu (ov ev)
  "Pop up a menu for OV at position EV."
  (popup-menu
   `("Sage View Mode"
     ["Regenerate" (lambda () (interactive) (sage-shell-view-regenerate ,ov))]
     ["Copy Text"  (lambda () (interactive) (sage-shell-view-copy-text ,ov))]
     ["Copy LaTeX" (lambda () (interactive) (sage-shell-view-copy-latex ,ov))]
     ["Save As..." (lambda () (interactive)
                     (sage-shell-view--when-overlay-active ,ov
                       (sage-shell-view-save-image ,ov)))]
     ["Zoom in" (lambda (multiplier) (interactive "p")
                  (sage-shell-view--when-overlay-active ,ov
                    (sage-shell-view-zoom-in ,ov multiplier)))]
     ["Zoom out" (lambda (multiplier)
                   (interactive "p")
                   (sage-shell-view--when-overlay-active ,ov
                     (sage-shell-view-zoom-out ,ov multiplier)))]
     "--"
     ["Customize Conversion Options"
      (lambda () (interactive)
        (sage-shell-view--when-overlay-active ,ov
          (customize-group 'sage-shell-view t)))])
   ev))

(defun sage-shell-view-cleanup-copied-text (str)
  "Remove some boilerplate text added by Sage to all LaTeX output."
  (replace-regexp-in-string
   (regexp-quote "\\newcommand{\\Bold}[1]{\\mathbf{#1}}")
   "" str))

(defun sage-shell-view-copy-text (ov)
  "Copy text source of OV into the kill buffer."
  (let ((text (overlay-get ov 'text)))
    (if text
        (kill-new text)
      (message "No text available"))))

(defun sage-shell-view-copy-latex (ov)
  "Copy LaTeX source of OV into the kill buffer."
  (let ((text (overlay-get ov 'math)))
    (if text
        (kill-new (sage-shell-view-cleanup-copied-text text))
      (message "No LaTeX code available"))))

(defvar sage-shell-view-plot-regex
  (rx "BEGIN_PNG:" (group (1+ nonl)) ":END_PNG")
  "Regular expression matching a plot output in Sage output.")

(defun sage-shell-view-save-image (ov)
  "Copy image file associated to OV.

Make sure that there is a valid image associated with OV with
`sage-shell-view-overlay-activep'."
  (let* ((spec (cdr (overlay-get ov 'display)))
         (file (plist-get spec :file))
         (name (when (and file (file-readable-p file))
                 (expand-file-name
                  (read-file-name "Write image to file: "
                                 default-directory
                                 "sage-shell-view.png")))))
    (if name
        (copy-file file name))))

(defun sage-shell-view-plot-context-menu (ov ev)
  "Pop up a menu for OV at position EV."
  (popup-menu
   (list
    "Sage View Mode"
    (vector
     "Save As..."
      (lambda () (interactive)
        (sage-shell-view--when-overlay-active ov
          (sage-shell-view-save-image ov)))))
   ev))

(defun sage-shell-view-compute-resolution (scale)
  (if (display-graphic-p)
      ;; In a terminal, display-mm-width returns nil and
      ;; display-pixel-width returns the number of characters.
      (let ((w (* scale (/ (* 25.4 1.4 (display-pixel-width))
                           (display-mm-width))))
            (h (* scale (/ (* 25.4 1.4 (display-pixel-height))
                           (display-mm-height)))))
        (concat (int-to-string w) "x" (int-to-string h)))
    "72x72"))

(defun sage-shell-view-process-overlay (ov)
  "Associate a LATEX document to OV and start conversion process
from LATEX to PDF."
  (let* ((base (expand-file-name
                (make-temp-name "sage-shell-view_") (sage-shell-view-dir-name))))
    (with-temp-file (concat base ".tex")
      (insert (sage-shell-view-latex-str
               (overlay-get ov 'math)))
      ;; The LaTeX created by Sage for MathJax (in some cases) isn't valid.
      ;; This is our attempt to work around it.
      (goto-char (point-min))
      (while (search-forward-regexp "\\verb!\\([^!]*\\)!"  nil t)
        (replace-match "\mathtt{\\1}")))

    (overlay-put ov 'file-sans-extension base)

    (deferred:$
      (apply #'deferred:process "latex" (sage-shell-view--latex-option base))

      (deferred:nextc it
        (lambda (_) (sage-shell-view--dvi-to-png ov))))))

(defun sage-shell-view--dvi-to-png (ov)
  (unless (executable-find sage-shell-view-dvipng-command)
    (error "dvipng not found. To use sage-shell-view mode, please install dvipng."))
  (let ((base (overlay-get ov 'file-sans-extension)))
    (deferred:$
      (apply #'deferred:process
             sage-shell-view-dvipng-command
             (sage-shell-view--dvipng-option (overlay-get ov 'scale) base))
      (deferred:nextc it
        (lambda (_)
          (overlay-put ov 'display
                       (list 'image :type 'png :file (concat base ".png")
                             :margin sage-shell-view-margin)))))))

(defun sage-shell-view--latex-option (base)
  (list (concat "--output-directory=" (sage-shell-view-dir-name))
        (concat "-interaction=" "nonstopmode")
        (concat base ".tex")))

(defun sage-shell-view--dvipng-option (scale base)
  (let ((png (shell-quote-argument (concat base ".png")))
        (dvi (shell-quote-argument (concat base ".dvi")))
        (scale (or scale sage-shell-view-scale)))
    (append sage-shell-view-dvipng-options
            (list
             "-T tight"
             (apply #'format "-fg rgb %s %s %s" (sage-shell-view-rgb 'fg))
             (apply #'format "-bg rgb %s %s %s" (sage-shell-view-rgb 'bg))
             "-D" (sage-shell-view--resultion scale)
             "-o" png
             dvi))))

(defun sage-shell-view--resultion (scale)
  (if sage-shell-view-default-resolution
      (sage-shell:->>
       (* scale sage-shell-view-default-resolution)
       round
       int-to-string)
    (sage-shell-view-compute-resolution
     scale)))

(defvar sage-shell-view-inline-plots-enabled nil)
(make-variable-buffer-local 'sage-shell-view-inline-plots-enabled)
(defvar sage-shell-view-inline-output-enabled nil)
(make-variable-buffer-local 'sage-shell-view-inline-output-enabled)

(defun sage-shell-view-output-filter-process-inline-plots (_string)
  "Generate and place one overlay image for one inline plot,
found by looking for a particular png file in directory
`sage-shell-view-dir-name'.

This function expects the buffer to be narrowed to just the
current output; see `sage-shell-view-output-filter' for how to do
that."
  (goto-char (point-min))
  (while (re-search-forward
          sage-shell-view-plot-regex
          (point-max) t)
    (let* ((plot-beg (match-beginning 0))
           (plot-end (match-end 0))
           (pngname (match-string-no-properties 1))
           (base (expand-file-name (make-temp-name "sage-shell-view-plot_")
                                   (sage-shell-view-dir-name)))
           (pngname2 (concat base ".png")))
      (when (and pngname
                 (file-exists-p pngname)
                 (file-readable-p pngname))
        ;; the found branch
        (rename-file pngname pngname2 t)
        (goto-char comint-last-input-end)
        (let ((im (create-image pngname2 'png))
              (ov (make-overlay plot-beg plot-end
                                nil nil nil))
              (map (make-sparse-keymap)))
          (overlay-put ov 'display im)
          ;; help alignment as much as possible
          (overlay-put ov 'before-string "\n")
          (overlay-put ov 'sage-shell-view t)
          (define-key map [mouse-3]
            (lambda (event) (interactive "e")
              (sage-shell-view-plot-context-menu ov event)))
          (overlay-put ov 'keymap map))))))

(defvar sage-shell-view-output-regexp
  (rx "BEGIN_TEXT:"
      (group (minimal-match (0+ (or nonl "\n"))))
      ":END_TEXTBEGIN_LATEX:"
      (group (minimal-match (0+ (or nonl "\n"))))
      ":END_LATEX")
  "Regular expression matching typeset output from BackendEmacs.")

(defun sage-shell-view-output-filter-process-inline-output (_string)
  "Substitute overlays to inline output.

Each region delimited by `sage-shell-view-start-string' and
`sage-shell-view-final-string' is replaced by an overlay.

This function expects the buffer to be narrowed to the current
output. And should be wrapped in a `save-excursion' and
`save-restriction' call.

See also `sage-shell-view-output-filter'."
  (goto-char (point-min))
  (while (re-search-forward sage-shell-view-output-regexp (point-max) t)
    (let* ((full-beg (match-beginning 0))
           (full-end (match-end 0))
           (text-beg (match-beginning 1))
           (text-end (match-end 1))
           (latex-beg (match-beginning 2))
           (latex-end (match-end 2))
           (text (buffer-substring-no-properties text-beg text-end))
           (latex (buffer-substring-no-properties latex-beg latex-end))
           (ov (make-overlay full-beg full-end
                             nil nil nil))
           (map (make-sparse-keymap)))
      ;; Delete everything except the text
      (delete-region text-end full-end)
      (delete-region full-beg text-beg)
      ;; Populate the overlay
      (overlay-put ov 'help-echo "mouse-3: Open contextual menu")
      (overlay-put ov 'text text)
      (overlay-put ov 'math latex)
      (define-key map [mouse-3]
        `(lambda (event) (interactive "e")
           (sage-shell-view-context-menu ,ov event)))
      (overlay-put ov 'keymap map)
      (overlay-put ov 'sage-shell-view t)
      (sage-shell-view-process-overlay ov))))

;;;###autoload
(define-minor-mode sage-shell-view-mode
  "Toggle automatic typesetting of Sage output.

Typesetting of math formulas is done by LATEX subprocesses and
PDF to PNG conversions."
  :lighter sage-shell-view-lighter
  :global nil
  :init-value nil
  (cond (sage-shell-view-mode
         (add-hook 'comint-output-filter-functions
                   'sage-shell-view-output-filter nil t)
         (cond
          ((eq sage-shell-view-default-commands 'plots)
           (sage-shell-view-enable-inline-plots))
          ((eq sage-shell-view-default-commands 'output)
           (sage-shell-view-enable-inline-output))
          (sage-shell-view-default-commands
           (sage-shell-view-enable-inline-plots)
           (sage-shell-view-enable-inline-output))))
        (t (remove-hook 'comint-output-filter-functions
                        'sage-shell-view-output-filter t)
           (sage-shell-view-set-backend nil nil))))

;;;###autoload
(defalias 'sage-shell-view 'sage-shell-view-mode)

(defun sage-shell-view-output-filter (string)
  "Generate and place overlay images for inline output and inline plots.

Function to be inserted in `comint-output-filter-functions'."
  (when sage-shell-view-mode
    (save-excursion
      (save-restriction
        (narrow-to-region comint-last-input-end
                          (process-mark (get-buffer-process (current-buffer))))
        (when sage-shell-view-inline-plots-enabled
          (sage-shell-view-output-filter-process-inline-plots string))
        (when sage-shell-view-inline-output-enabled
          (sage-shell-view-output-filter-process-inline-output string))))))

(defun sage-shell-view-update-modeline ()
  "Update modeline to include information about whether sage-shell-view
is enabled."
  (when (eq major-mode 'sage-shell-mode)
    (let ((fmt (format "/%s%s"
                       (if sage-shell-view-inline-plots-enabled "p" "")
                       (if sage-shell-view-inline-output-enabled "t" "")))
          (bare-mode-name (if (string-match "\\(^[^/]*\\)/" mode-name)
                              (match-string 1 mode-name)
                            mode-name)))
      (setq mode-name
            (if (> (length fmt) 1)
                (concat bare-mode-name fmt)
              bare-mode-name))
      (force-mode-line-update))))

;;;###autoload
(defun sage-shell-view-enable-inline-output ()
  "Enable inline output pretty-printing, i.e. typeset output from sage in the
`sage-shell-mode' buffer.
WARNING: this communicates with the sage process.  Only use this when sage is
running."
  (interactive)
  (sage-shell-view--set-inline-state
   'text t))

(defun sage-shell-view-disable-inline-output ()
  "Disable inline output pretty-printing, i.e. do not typeset output from sage
in the `sage-shell-mode' buffer.
WARNING: this communicates with the sage process.  Only use this when sage is running."
  (interactive)
  (sage-shell-view--set-inline-state
   'text nil))

;;;###autoload
(defun sage-shell-view-enable-inline-plots ()
  "Enable inline plotting, i.e. display plots in the `sage-shell-mode' buffer
and do not spawn an external viewer.
WARNING: this communicates with the sage process.
Only use this when sage is running."
  (interactive)
  (sage-shell-view--set-inline-state
   'plot t))

(defun sage-shell-view-disable-inline-plots ()
  "Disable inline plotting, i.e. do not display plots in the
`sage-shell-mode' buffer and instead spawn an external viewer.
WARNING: this communicates with the sage process.
Only use this when sage is running."
  (interactive)
  (sage-shell-view--set-inline-state
   'plot nil))

;;;###autoload
(cl-defun sage-shell-view-toggle-inline-output (&optional (verbose t))
  "Toggle inline typesetting of outputs in `sage-shell-mode' buffer."
  (interactive)
  (sage-shell-edit:set-sage-proc-buf-internal nil)
  (sage-shell-view--set-inline-state
   'text
   (not (buffer-local-value 'sage-shell-view-inline-output-enabled
                            sage-shell:process-buffer))
   verbose))

;;;###autoload
(cl-defun sage-shell-view-toggle-inline-plots (&optional (verbose t))
  "Toggle inline plotting of graphs in `sage-shell-mode' buffer."
  (interactive)
  (sage-shell-edit:set-sage-proc-buf-internal nil)
  (sage-shell-view--set-inline-state
   'plot
   (not (buffer-local-value 'sage-shell-view-inline-plots-enabled
                            sage-shell:process-buffer))
   verbose))

(defun sage-shell-view--set-inline-state (type enable-p &optional verbose)
  "Enable/disable inline outputs/plots."
  (sage-shell-edit:set-sage-proc-buf-internal nil)
  (with-current-buffer sage-shell:process-buffer
    (unless sage-shell-view-mode
      (let ((sage-shell-view-default-commands nil))
        (sage-shell-view-mode 1)))
    (let ((current-state `((text . ,sage-shell-view-inline-output-enabled)
                           (plot . ,sage-shell-view-inline-plots-enabled))))
      (unless (assoc type current-state)
        (error "TYPE should be text or plot."))
      (setcdr (assoc type current-state) enable-p)
      (let-alist current-state
        (sage-shell-view-set-backend
         .text .plot
         (lambda () (when verbose
                  (message "Inline %s %s."
                           (let ((l '((text . "typesetting")
                                      (plot . "plots"))))
                             (assoc-default type l))
                           (if enable-p
                               "enabled"
                             "disabled")))))))))

(defconst sage-shell-view--mod-name "_emacs_sage_shell_view")

(defun sage-shell-view--to-py-bool (a)
  (if a "True" "False"))

(cl-defun sage-shell-view-set-backend (text plot &optional
                                            (success-callback #'ignore))
  (cl-check-type success-callback function)
  (with-current-buffer sage-shell:process-buffer
    (sage-shell-view--init)
    (sage-shell:run-cell
     (format "%s.%s(text=%s, plot=%s)"
             sage-shell-view--mod-name
             "set_backend"
             (sage-shell-view--to-py-bool text)
             (sage-shell-view--to-py-bool plot))
     :sync t
     :callback
     (lambda (res)
       (cond ((sage-shell:output-stct-success res)
              (funcall success-callback)
              (setq sage-shell-view-inline-plots-enabled plot
                    sage-shell-view-inline-output-enabled text)
              (sage-shell-view-update-modeline))
             (t (sage-shell--error-callback res)))))))

(defvar sage-shell-view--init-completed-p nil)
(make-variable-buffer-local 'sage-shell-view--init-completed-p)

(defun sage-shell-view--init ()
  (unless sage-shell-view--init-completed-p
    (sage-shell:run-cell
     "import emacs_sage_shell_view as _emacs_sage_shell_view"
     :sync t
     :callback #'sage-shell--error-callback)
    (with-current-buffer sage-shell:process-buffer
      (setq sage-shell-view--init-completed-p t))))

(provide 'sage-shell-view)
;;; sage-shell-view.el ends here<|MERGE_RESOLUTION|>--- conflicted
+++ resolved
@@ -200,16 +200,12 @@
 "
    sage-shell-view-latex-documentclass
    sage-shell-view-latex-preamble
-<<<<<<< HEAD
    sage-shell-view-latex-math-environment
    ;; math-expr
    (replace-regexp-in-string
     "^\$+" ""
     (replace-regexp-in-string "\$+$" "" math-expr))
    sage-shell-view-latex-math-environment))
-=======
-   math-expr))
->>>>>>> c3ea00d8
 
 (defun sage-shell-view-dir-name ()
   (sage-shell-edit--set-and-make-temp-dir)
