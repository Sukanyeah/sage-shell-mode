--- conflicted
+++ resolved
@@ -786,14 +786,7 @@
           ;; Delete whitespaces
           (add-hook 'sage-shell:-post-output-filter-hook
                     (lambda ()
-<<<<<<< HEAD
-                      (let ((str (buffer-substring-no-properties
-                                  (point) (point-max))))
-                        (when (string= "" (sage-shell:trim-right str))
-                          (delete-region (point) (point-max))))))))
-=======
                       (delete-region (point) (point-max))))))
->>>>>>> ea2a1b8c
     (comint-interrupt-subjob)))
 
 (sage-shell:define-keys sage-shell-mode-map
@@ -1956,19 +1949,19 @@
     (?\n . (lambda () (sage-shell:-down 1)))))
 
 (defvar sage-shell:-char-handler-regexp
-  (rx (or "\n" "
+  (rx (or "\n" " ")))
 
 (defun sage-shell:-insert-and-handle-char (str)
   "Insert STR. But call the corresponding function if car of
 `sage-shell:-char-handler-alist' is seen."
-  (setq str (replace-regexp-in-string (rx (1+ "
-")) "
+  (setq str (replace-regexp-in-string (rx (1+ "+")) " " str))
-  (let ((str-rpcd (replace-regexp-in-string (rx "
+  (let ((str-rpcd (replace-regexp-in-string (rx " \n") "\n" str)))
     (cond ((and (eobp)
-                (null (string-match-p (rx "
+                (null (string-match-p (rx " ")  str-rpcd)))
            (sage-shell:-insert-str str-rpcd))
           (t (while (string-match sage-shell:-char-handler-regexp str)
@@ -2783,7 +2776,7 @@
                (let ((comint-input-sender
                       (lambda (proc _str) (process-send-string proc line))))
                  (sage-shell:comint-send-input t)
-                 (process-send-string proc "
+                 (process-send-string proc " "))))
             (t (sage-shell:comint-send-input)))))
 
