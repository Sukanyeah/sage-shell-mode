;;; sage-shell-mode.el --- A front-end for Sage Math

;; Copyright (C) 2012 - 2015 Sho Takemori.
;; Author: Sho Takemori <stakemorii@gmail.com>
;; URL: https://github.com/stakemori/sage-shell-mode
;; Package-Requires: ((cl-lib "0.5") (deferred "0.3.1"))
;; Keywords: Sage, math
;; Version: 0.0.5

;;; License
;; This program is free software; you can redistribute it and/or modify
;; it under the terms of the GNU General Public License as published by
;; the Free Software Foundation, either version 3 of the License, or
;; (at your option) any later version.

;; This program is distributed in the hope that it will be useful,
;; but WITHOUT ANY WARRANTY; without even the implied warranty of
;; MERCHANTABILITY or FITNESS FOR A PARTICULAR PURPOSE.  See the
;; GNU General Public License for more details.

;; You should have received a copy of the GNU General Public License
;; along with this program.  If not, see <http://www.gnu.org/licenses/>.

;;; Commentary:

;; This package provides a front end for Sage (http://www.sagemath.org/)
;; and a major mode derived from python-mode (sage-shell:sage-mode).

;; To use this package, check the return value of (executable-find "sage").
;; If (executable-find "sage") is a string, you are ready to use this package.
;; If not, put the following line to ~/.emacs.d/init.el
;; (setq sage-shell:sage-root "/path/to/sage/root_directory")
;; And replace /path/to/sage/root_directory to the path to $SAGE_ROOT.

;; Then you can run Sage process in Emacs by M-x sage-shell:run-sage.
;; You can run multiple Sage processes by M-x sage-shell:run-new-sage.
;; By putting the following line to ~/.emacs.d/init.el,
;; (sage-shell:define-alias)
;; you can run Sage by M-x run-sage instead of M-x sage-shell:run-sage.

;; Please visit https://github.com/stakemori/sage-shell-mode for more
;; infomation.

;;; Code:
(eval-when-compile (require 'cl))
(require 'cl-lib)
(require 'deferred)
(require 'pcomplete)

;;; Global variables for users
(defgroup sage-shell
  nil "Run Sage process in a buffer."
  :group 'languages)

(defgroup sage-shell-sagetex
  nil "Group for SageTeX."
  :group 'sage-shell)

(defcustom sage-shell:sage-root nil
  "SAGE_ROOT directory. If the Sage executable in your PATH and (exeutable-find \"sage\") is non-nil, then you do not have to set this variable."
  :group 'sage-shell
  :type '(choice (directory :tag "Directory")
                 (const :tag "Not specified" nil)))

(defcustom sage-shell:sage-executable nil
  "Name of the Sage executable. If the Sage executable in your PATH and (exeutable-find \"sage\") is non-nil, then you do not have to set this variable."
  :group 'sage-shell
  :type '(choice (string :tag "Executable file of Sage")
                 (const :tag "Not specified" nil)))

;;;###autoload
(defvaralias 'sage-shell:command 'sage-shell:sage-executable)

(defcustom sage-shell:input-history-cache-file
  nil
  "If non nil, after invoking `sage-shell:send-eof',`comint-input-ring' is saved to this file."
  :group 'sage-shell
  :type '(choice (file :tag "file")
                 (const :tag "Off" nil)))

(defcustom sage-shell:completion-function 'completion-at-point
  "Function used for `sage-shell:complete'."
  :group 'sage-shell
  :type '(choice (const :tag "default" completion-at-point)
                 (const :tag "pcomplete" pcomplete)
                 (const :tag "auto-complete" auto-complete)
                 (const :tag "anything" anything-sage-shell)
                 (const :tag "helm" helm-sage-shell)))

(defcustom sage-shell:help-completion-function 'sage-shell:help1
  "Completion function used for `sage-shell:help'."
  :group 'sage-shell
  :type '(choice (const :tag "default" sage-shell:help1)
                 (const :tag "anything" anything-sage-shell-describe-object-at-point)
                 (const :tag "helm" helm-sage-shell-describe-object-at-point)))


(defcustom sage-shell:use-unicode-banner t
  "Non-nil means use unicode character in Sage's banner."
  :type 'boolean
  :group 'sage-shell)

(defcustom sage-shell:completion-ignore-case nil
  "Non-nil means don't consider case significant in completion."
  :type 'boolean
  :group 'sage-shell)

(defcustom sage-shell:completion-candidate-regexp (rx (1+ (or alnum "_")))
  "Regexp used for collect completions when completion-at-point is called."
  :type 'regexp
  :group 'sage-shell)

(defcustom sage-shell:make-error-link-p t
  "If non-nil and the output contains an error line, output-filter-function creates a link to the file where the error is raised."
  :type 'boolean
  :group 'sage-shell)

(defcustom sage-shell:prefer-development-file-p t
  "If non nil, prefer a source file in src directory rather than site-packages directory."
  :group 'sage-shell
  :type 'boolean)

(defcustom sage-shell-pdb:activate t
  "Non-nil makes  Sage shell enable pdbtracking."
  :type 'boolean
  :group 'sage-shell)

;;; Borrowed from esh-mode.el (eshell).
(defcustom sage-shell:scroll-show-maximum-output t
  "Controls how interpreter output causes window to scroll.
If non-nil, then show the maximum output when the window is scrolled."
  :type 'boolean
  :group 'sage-shell)

(defcustom sage-shell:scroll-to-the-bottom nil
  "Non nil means scrolling to the bottom when sending the input."
  :type 'boolean
  :group 'sage-shell)

(defcustom sage-shell:list-outputs-max-line-num 5
  "Max number of lines of the outputs displayed in the buffer created
by `sage-shell:list-outputs' and other related commands.
Nil means it does not truncate the outputs."
  :type 'integer
  :group 'sage-shell)

(defcustom sage-shell:list-outputs-reversed-order-p t
  "Non nil means outputs ordered by the reversed order."
  :type 'boolean
  :group 'sage-shell)

(defcustom sage-shell-edit:display-function nil
  "This variable handles how the process buffer will be
displayed. If non-nil, this function will be called after sending
the contents of a buffer, a region or a file to the Sage
process."
  :type '(choice (const :tag "default" nil)
                 (const :tag "display-buffer" 'display-buffer)
                 (const :tag "pop-to-buffer" 'pop-to-buffer))
  :group 'sage-shell)

(defcustom sage-shell-sagetex:pre-latex-command
  "latex -interaction=nonstopmode"
  "This LaTeX command will be called by
`sage-shell-sagetex:compile-file' before loading a .sagetex.sage
file."
  :group 'sage-shell-sagetex
  :type 'string)

(defcustom sage-shell-sagetex:latex-command "latex -interaction=nonstopmode"
  "If `sage-shell-sagetex:auctex-command-name' is nil (by default
it is nil), then this variable is used for
`sage-shell-sagetex:compile-file' after loading a .sagetex.sage
file. It should be a LaTeX command without a file
name. `sage-shell-sagetex:compile-file' will call the LaTeX
command after loading a .sagetex.sage file."
  :group 'sage-shell-sagetex
  :type 'string)

(defcustom sage-shell-sagetex:auctex-command-name nil
  "This variable is for AUCTeX users. If non-nil, it should be a
name of an element of `TeX-command-list', i.e. the first element
of an element of the list. Then the corresponding LaTeX command
will be called after loading a .sagetex.sage file by
`sage-shell-sagetex:compile-file'. If this value is
non-nil, then the value of `sage-shell-sagetex:latex-command'
will be ignored."
  :group 'sage-shell-sagetex
  :type '(choice (const :tag "Not Specified" nil)
                 (string :tag "LaTeX command")))

(defcustom sage-shell-sagetex:add-to-texinputs-p t
  "Non-nil means sage-shell-mode adds $SAGE_ROOT/local/share/texmf/tex/generic/sagetex/ to TEXINPUTS."
  :type 'boolean
  :group 'sage-shell-sagetex)

;;;###autoload
(defvaralias 'sage-shell:add-to-texinputs-p
  'sage-shell-sagetex:add-to-texinputs-p)

(defcustom sage-shell-sagetex:pop-to-error-buffer t
  "Non-nil means pop to the SageTeX error buffer."
  :type 'boolean
  :group 'sage-shell-sagetex)


;;; Anaphoric macros
(defmacro sage-shell:ansetq (&rest rest)
  "Anaphoric setq. REST is a list of sym val sym1 val1... `it' is
the value of last sym"
  (declare (indent 0) (debug t))
  (cond ((eq (length rest) 2) `(let ((it ,(car rest)))
                                 (setq ,(nth 0 rest) ,(nth 1 rest))))
        ((> (length rest) 3) `(let ((it ,(car rest)))
                                (setq ,(nth 0 rest) ,(nth 1 rest))
                                (sage-shell:ansetq ,@(nthcdr 2 rest))))))

(defmacro sage-shell:aand (&rest args)
  "`it' is binded to the last evaluated argument"
  (declare (indent 0) (debug t))
  (cond ((null args) t)
        ((null (cdr args)) (car args))
        (t `(sage-shell:aif ,(car args) (sage-shell:aand ,@(cdr args))))))

(defmacro sage-shell:aif (test-form then-form &rest else-forms)
  " Temporary variable `it' is the result of test-form."
  (declare (indent 2) (debug t))
  `(let ((it ,test-form))
     (if it ,then-form ,@else-forms)))

(defmacro sage-shell:awhen (test-form  &rest then-forms)
  " Temporary variable `it' is the result of test-form."
  (declare (indent 1) (debug t))
  `(let ((it ,test-form))
     (when it ,@then-forms)))

;; utilities
(eval-when-compile
  (defvar sage-shell:gensym-counter 0))
(defvar sage-shell:gensym-counter 0)

(cl-defsubst sage-shell:group (l &optional (n 2))
  (let ((r l)
        (a nil)
        (res nil))
    (while r
      (setq a (sage-shell:nthcar-and-rest n r)
            r (cdr a))
      (push (car a) res))
    (nreverse res)))

(cl-defsubst sage-shell:nthcar-and-rest (m l)
  (cl-loop for i from 0 to (1- m)
        for a on l
        collect (car a) into x
        finally (return (cons x a))))

(defmacro sage-shell:if-let* (varlist test-form then-form &rest else-forms)
  "VARLIST is like varlist of let*."
  (declare (indent 3) (debug t))
  `(let* ,varlist
     (if ,test-form
         ,then-form
       ,@else-forms)))

(defmacro sage-shell:when-let* (varlist test-form &rest then-forms)
  "VARLIST is like varlist of let*."
  (declare (indent 2) (debug t))
  `(let* ,varlist
     (when ,test-form
       ,@then-forms)))

(defmacro sage-shell:unless-let* (varlist test-form &rest then-forms)
  "VARLIST is like varlist of let*."
  (declare (indent 2) (debug t))
  `(let* ,varlist
     (unless ,test-form
       ,@then-forms)))

(defsubst sage-shell:gensym (&optional prefix)
  "Generate a new uninterned symbol.
The name is made by appending a number to PREFIX, default \"sage-gensym-\"."
  (let ((pfix (if (stringp prefix) prefix "sage-gensym-"))
        (num (if (integerp prefix) prefix
               (prog1 sage-shell:gensym-counter
                 (cl-incf sage-shell:gensym-counter)))))
    (make-symbol (format "%s%d" pfix num))))

(defmacro sage-shell:acond (&rest clauses)
  (if (null clauses)
      nil
      (let ((cl1 (car clauses))
            (sym (sage-shell:gensym)))
        `(let ((,sym ,(car cl1)))
           (if ,sym
               (let ((it ,sym)) ,@(cdr cl1))
               (sage-shell:acond ,@(cdr clauses)))))))

(cl-defmacro sage-shell:with-gensym ((&rest names) &rest body)
  (declare (indent 1) (debug t))
  `(let ,(cl-loop for n in names collect `(,n (sage-shell:gensym)))
     ,@body))

(defmacro sage-shell:define-keys (keymap &rest defs)
  (declare (indent 1))
  (append (list 'progn)
          (cl-loop for i from 0 to (1- (/ (length defs) 2))
                collect
                `(define-key
                   ,keymap
                   (kbd ,(nth (* 2 i) defs))
                   ,(nth (1+ (* 2 i)) defs)))))

(defmacro sage-shell:as-soon-as (form &rest body)
  (declare (indent 1))
  `(cond (,form (progn ,@body))
         (t (lexical-let ((timer-sym
                           (intern (format "sage-timer%d"
                                           sage-shell:gensym-counter))))
              (cl-incf sage-shell:gensym-counter)
              (set timer-sym
                   (run-with-timer
                    0.01 0.01
                    (lambda () (when ,form
                             (unwind-protect
                                 (progn ,@body)
                               (cancel-timer (symbol-value timer-sym)))))))))))

(defmacro sage-shell:substitute-key-def (old-command new-command
                                               search-keymap
                                               def-keymap
                                               &rest default-keys)
  `(sage-shell:aif (where-is-internal ',old-command ,search-keymap)
       (cl-loop for key in it
             do (define-key ,def-keymap key ',new-command))
     (cl-loop for key in (list ,@default-keys)
           do (define-key ,def-keymap key ',new-command))))

(defun sage-shell:get-value (value-or-func &rest args)
  "If VALUE-OR-FUNC is a function, then this returns the value
returned from the function, otherwise, this returns it self. "
  (if (functionp value-or-func)
      (apply value-or-func args)
    value-or-func))


(defun sage-shell:line-beginning-position ()
  (save-excursion (forward-line 0) (point)))

(cl-defsubst sage-shell:in (elt lst &optional (test 'equal))
  (cl-loop for i in lst
        if (funcall test elt i)
        return i))

(defmacro sage-shell:with-current-buffer-safe (buf-maybe &rest body)
  (declare (indent 1))
  `(when (and (buffer-live-p ,buf-maybe)
              (get-buffer ,buf-maybe))
     (with-current-buffer (get-buffer ,buf-maybe)
       ,@body)))

(defmacro sage-shell:if-process-alive (then-form &optional else-form)
  (declare (indent 0))
  `(if (and sage-shell:process-buffer
            (get-buffer-process sage-shell:process-buffer))
       ,then-form
     ,else-form))

(defmacro sage-shell:when-process-alive (&rest body)
  (declare (indent 0))
  `(sage-shell:if-process-alive
     (progn
       ,@body)))

(defsubst sage-shell:goto-line (n)
  (goto-char (point-min))
  (forward-line (1- n)))

(defun sage-shell:trim-left (s)
  (if (string-match (rx "\n" buffer-end) s)
      (replace-match "" t t s)
    s))

(defmacro sage-shell:labels (bindings &rest body)
  (declare (indent 1) (debug cl-flet))
  (let ((labels-sym (if (string< emacs-version "24.3")
                        'labels
                      'cl-labels)))
    `(,labels-sym ,bindings
                  ,@body)))

(defmacro sage-shell:->> (x form &rest forms)
  (if (not forms)
      (if (sequencep form)
          (append form (list x))
        (list form x))
    `(sage-shell:->> (sage-shell:->> ,x ,form) ,@forms)))

(defmacro sage-shell:with-default-directory (directory &rest body)
  (declare (indent 1) (debug t))
  `(let ((default-directory (or (and ,directory
                                     (file-name-as-directory ,directory))
                                default-directory)))
     ,@body))

(defvar sage-shell:sage-modes '(sage-shell:sage-mode sage-shell-mode))

(defmacro sage-shell:push-elmts (state &rest attributes-values)
  (declare (indent 1) (debug t))
  `(setq ,state
         (append ,(cons 'list
                        (cl-loop for (a b) in
                                 (sage-shell:group attributes-values)
                                 collect (list 'cons a b)))
                 ,state)))

(require 'compile)
(require 'ansi-color)


;;; sage-shell
(defvar sage-shell-interfaces:other-interfaces
  '("axiom"
    "gap"
    "gap3"
    "giac"
    "gp"
    "mathematica"
    "gnuplot"
    "kash"
    "magma"
    "maple"
    "maxima"
    "matlab"
    "mathematica"
    "mwrank"
    "octave"
    "pari"
    "r"
    "singular"))


(defvar sage-shell:exec-path-error-msg
  (concat "Please set `sage-shell:sage-root' or"
          " `sage-shell:sage-executable' correctly."))

(defvar sage-shell:sage-root--cached nil)
(defun sage-shell:sage-root ()
  (or (sage-shell:aif sage-shell:sage-root
          (file-name-as-directory (expand-file-name it)))
      sage-shell:sage-root--cached
      (setq sage-shell:sage-root--cached
            (sage-shell:aif (and (sage-shell:sage-executable)
                                 (executable-find (sage-shell:sage-executable)))
                (sage-shell:->>  it
                                 file-truename
                                 file-name-directory)))))

(defun sage-shell:sage-executable ()
  (or sage-shell:sage-executable
      (sage-shell:acond
       ((stringp sage-shell:sage-root)
        (expand-file-name "sage" sage-shell:sage-root))
       ((executable-find "sage") (file-truename it)))))


(defvar sage-shell:output-finished-regexp
  (concat (rx (group line-start
                   (1+ (and (or "sage:" "sage0:" ">>>" "....:"
                             "(Pdb)" "ipdb>" "(gdb)")
                         " "))
                   line-end))
        "\\|^\\("
        (regexp-opt sage-shell-interfaces:other-interfaces)
        ": $\\)"))

(defvar sage-shell:process-buffer nil)
(make-variable-buffer-local 'sage-shell:process-buffer)

(defvar sage-shell:prompt-regexp
  (rx line-start
      (1+ (and (or "sage:" "sage0:" ">>>" "....:"
                   "(Pdb)" "ipdb>" "(gdb)") " ")))
  "Regular expression matching the Sage prompt.")

(defvar sage-shell:prompt-generic-regexp
  (concat (rx (group line-start
                     (or "sage:" "sage0:" ">>>" "....:"
                         "(Pdb)" "ipdb>" "(gdb)")
                     " "))
          "\\|^\\("
          (regexp-opt sage-shell-interfaces:other-interfaces)
          ": \\)"))

;; cache buffers
(defvar sage-shell-indent:indenting-buffer-name " *sage-indent*")
(defvar sage-shell:output-buffer " *sage-output*")

(defvar sage-shell:output-filter-finished-hook nil
  "Run after output finished.")
(make-variable-buffer-local 'sage-shell:output-filter-finished-hook)

(defvar sage-shell:redirect-filter-finished-hook nil
  "Run after redirect finished.")
(make-variable-buffer-local 'sage-shell:redirect-filter-finished-hook)


;;; Menu
(defvar sage-shell:in-out-menu-spec
      '("In/Out"
        ["Expand History Before Point" comint-replace-by-expanded-history t]
        ["List Input History" comint-dynamic-list-input-ring t]
        ["Previous Input" comint-previous-input t]
        ["Next Input" sage-shell:next-input t]
        ["Previous Matching Current Input" comint-previous-matching-input-from-input t]
        ["Next Matching Current Input" comint-next-matching-input-from-input t]
        ["Previous Matching Input..." comint-previous-matching-input t]
        ["Next Matching Input..." comint-next-matching-input t]
        ["Backward Matching Input..." comint-backward-matching-input t]
        ["Forward Matching Input..." comint-forward-matching-input t]
        ["Isearch Input String Backward..." comint-history-isearch-backward t]
        ["Isearch Input Regexp Backward..." comint-history-isearch-backward-regexp t]
        ["Copy Old Input" comint-copy-old-input t]
        ["Kill Current Input" comint-kill-input t]
        ["Show Current Output Group" comint-show-output t]
        ["Show Maximum Output" comint-show-maximum-output t]
        ["Backward Output Group" comint-previous-prompt t]
        ["Forward Output Group" comint-next-prompt t]
        ["Write Current Output Group to File" comint-write-output t]
        ["Append Current Output Group to File" comint-append-output-to-file t]
        ["Delete Current Output Group" comint-delete-output t]))
(defvar sage-shell:singal-menu-spec
      '("Signals"
        ["EOF"    sage-shell:send-eof t]
        ["KILL"   comint-kill-subjob t]
        ["QUIT"   comint-quit-subjob t]
        ["CONT"   comint-continue-subjob t]
        ["STOP"   comint-stop-subjob t]
        ["BREAK"  comint-interrupt-subjob t]))
(defvar sage-shell:menu-spec
  `("Sage"
    ,sage-shell:in-out-menu-spec
    ,sage-shell:singal-menu-spec))

(defvar sage-shell:menu-defined-p nil)

(defvar sage-shell:output-finished-p nil)
(make-variable-buffer-local 'sage-shell:output-finished-p)
(cl-defun sage-shell:output-finished-p
    (&optional (buffer sage-shell:process-buffer))
  (buffer-local-value 'sage-shell:output-finished-p buffer))

;;; Borrowed from Gallina's pyhon.el.
(defvar sage-shell-mode-syntax-table
  (let ((table (make-syntax-table)))
    ;; Give punctuation syntax to ASCII that normally has symbol
    ;; syntax or has word syntax and isn't a letter.
    (let ((symbol (string-to-syntax "_"))
          (sst (standard-syntax-table)))
      (dotimes (i 128)
        (unless (= i ?_)
          (if (equal symbol (aref sst i))
              (modify-syntax-entry i "." table)))))
    (modify-syntax-entry ?$ "." table)
    (modify-syntax-entry ?% "." table)
    ;; exceptions
    (modify-syntax-entry ?# "<" table)
    (modify-syntax-entry ?\n ">" table)
    (modify-syntax-entry ?' "\"" table)
    (modify-syntax-entry ?` "$" table)
    table))

(define-derived-mode sage-shell-mode comint-mode
  "Sage-repl" "Execute Sage commands interactively."

  (set-syntax-table sage-shell-mode-syntax-table)
  (set (make-local-variable 'completion-ignore-case)
       sage-shell:completion-ignore-case)
  (setq font-lock-defaults '(sage-shell:font-lock-keywords
                             nil nil nil beginning-of-line))
  (setq sage-shell:process-buffer (current-buffer))
  (setq comint-prompt-regexp
        (concat "^"
                (regexp-opt
                 (append (mapcar (lambda (x) (concat x ":"))
                                 sage-shell-interfaces:other-interfaces)
                         '("sage:" "sage0:" ">>>" "....:"
                           "(Pdb)" "ipdb>" "(gdb)"))))
        comint-prompt-read-only t
        comint-input-ring-file-name sage-shell:input-history-cache-file)
  (set (make-local-variable 'comint-redirect-finished-regexp)
       comint-prompt-regexp)
  (comint-read-input-ring t)

  (set (make-local-variable 'comint-redirect-completed) t)
  (set (make-local-variable 'parse-sexp-lookup-properties) t)
  (set (make-local-variable 'font-lock-syntactic-face-function)
       (lambda (state)
         (cond ((nth 3 state) font-lock-string-face)
               ((get-text-property (point) 'field) 'default)
               ((save-excursion
                  (beginning-of-line)
                  (re-search-forward "#" (line-end-position) t))
                font-lock-comment-face)
               (t 'default))))
  (set (make-local-variable 'comint-use-prompt-regexp) t)
  (set (make-local-variable 'comment-start) "# ")
  (set (make-local-variable 'comment-start-skip) "^[ \t]*#+ *")
  (set (make-local-variable 'comint-output-filter-functions)
       (remove 'comint-postoutput-scroll-to-bottom
               comint-output-filter-functions))
  (when sage-shell:scroll-show-maximum-output
    (set (make-local-variable 'scroll-conservatively) 1000))
  ;; Ignore duplicates in command history
  (setq comint-input-ignoredups t)
  (add-hook 'completion-at-point-functions
            'sage-shell:completion-at-point-func nil t)
  (unless sage-shell:menu-defined-p
    (easy-menu-define sage-shell-menu
      sage-shell-mode-map "sage-shell menu"
      sage-shell:menu-spec)
    (setq sage-shell:menu-defined-p t))

  ;; Run init functions after Sage loaded.
  (add-to-list 'sage-shell:output-filter-finished-hook
               (lambda () (sage-shell:after-init-function
                       sage-shell:process-buffer)))
  (sage-shell:pcomplete-setup))

(defvar sage-shell-mode-hook nil "Hook run when entering Sage Shell mode.")

(defun sage-shell:interrupt-subjob ()
  "Interrupt the current subjob."
  (interactive)
  (comint-interrupt-subjob)
  ;; (setq comint-redirect-completed t
  ;;       sage-shell:output-finished-p t)
  )

(sage-shell:define-keys sage-shell-mode-map
  "TAB" 'sage-shell-tab-command
  "C-d" 'sage-shell:delchar-or-maybe-eof
  "RET" 'sage-shell:send-input
  "C-c C-i" 'sage-shell:complete
  "C-c C-h" 'sage-shell:help
  "C-c C-l" 'sage-shell:load-file
  "C-c M-o" 'sage-shell:clear-current-buffer
  "C-c o" 'sage-shell:list-outputs)

(define-key sage-shell-mode-map [remap comint-next-input]
  'sage-shell:next-input)

(define-key sage-shell-mode-map [remap comint-delete-output]
  'sage-shell:delete-output)

(define-key sage-shell-mode-map [remap comint-interrupt-subjob]
  'sage-shell:interrupt-subjob)

(defun sage-shell:delchar-or-maybe-eof (arg)
  "Delete ARG characters forward or send an EOF to Sage process.
Sends an EOF only if point is at the end of the buffer and there is no input. "
  (interactive "p")
  (let ((proc (get-buffer-process (current-buffer))))
    (if (and proc (= (point) (point-max) (marker-position (process-mark proc)))
             (sage-shell:output-finished-p)
             (sage-shell:redirect-finished-p))
        (sage-shell:send-eof)
      (delete-char arg))))

(defun sage-shell:send-eof ()
  "Send an EOF to the current buffer's process."
  (interactive)
  (sage-shell:comint-send-input t t)
  (process-send-eof)
  ;; kill cache buffes
  (cl-loop for bufn in (list sage-shell:output-buffer
                             sage-shell-indent:indenting-buffer-name)
        if (get-buffer bufn)
        do (kill-buffer bufn))

  ;; write comint-input-ring
  (comint-write-input-ring))

;; comint.el uses comint-input-ring-index for the input history, but
;; comint-send-input sets it to nil. So we need another global variable.
(defvar sage-shell:input-ring-index nil)
(make-variable-buffer-local 'sage-shell:input-ring-index)
(defun sage-shell:next-input (arg)
  "Cycles through forward input history. This command enables inserting
succesive lines in history."
  (interactive "*p")
  (cond
   (comint-input-ring-index (comint-next-input arg))
   ((not sage-shell:input-ring-index))
   (t (comint-previous-input (+ (- arg) 2 sage-shell:input-ring-index))
      (setq comint-input-ring-index
            (+ (- arg) 1 sage-shell:input-ring-index)))))


(defun sage-shell:-make-buf-if-needed (buf-maybe)
  (cond ((or (stringp buf-maybe) (bufferp buf-maybe))
         (get-buffer-create buf-maybe))
        (t (get-buffer-create sage-shell:output-buffer))))

(defun sage-shell:send-command-sync
  (command &optional process-buffer output-buffer to-string)
  "internal function"
  (let ((out-buf (sage-shell:-make-buf-if-needed output-buffer))
        (proc-buf
         (or process-buffer sage-shell:process-buffer)))
    (with-current-buffer proc-buf
      (sage-shell:wait-for-redirection-to-complete))
    (with-current-buffer out-buf (erase-buffer))
    (with-current-buffer proc-buf
      (sage-shell:redirect-send-cmd-to-proc
       command out-buf proc-buf)
      (sage-shell:wait-for-redirection-to-complete))
    (when to-string
      (sage-shell:with-current-buffer-safe out-buf
        (buffer-string)))))

(defun sage-shell:wait-for-redirection-to-complete
  (&optional msec process-buffer)
  (let ((msec (or msec 1))
        (proc-buf (or process-buffer sage-shell:process-buffer)))
    (sage-shell:awhen (get-buffer proc-buf)
      (with-current-buffer it
        (while (null comint-redirect-completed)
          (accept-process-output nil 0 msec))))))

(defun sage-shell:send-command
  (command &optional process-buffer output-buffer sync)
  "Send COMMAND to PROCESS-BUFFER's process.  PROCESS-BUFFER is a
buffer where process is alive.  If OUTPUT-BUFFER is the exisiting
bufffer then the out put is inserted to the buffer. Otherwise
output buffer is `sage-shell:output-buffer'.
When sync is nill this return a lambda function to get the result."
  (if sync
      (sage-shell:send-command-sync command process-buffer output-buffer)
    (let ((proc-buf (or process-buffer sage-shell:process-buffer))
          (out-buf (sage-shell:-make-buf-if-needed
                    output-buffer)))
      (with-current-buffer out-buf (erase-buffer))
      (with-current-buffer proc-buf
        (sage-shell:wait-for-redirection-to-complete)
        (sage-shell:redirect-send-cmd-to-proc command out-buf proc-buf))
      (lexical-let ((out-buf out-buf))
        (lambda () (sage-shell:with-current-buffer-safe out-buf
                    (buffer-string)))))))

(defun sage-shell:send-command-to-string (command &optional process-buffer)
  "Send process to command and return output as string."
  (sage-shell:send-command-sync command process-buffer nil t))

(defvar sage-shell:run-history nil "sage command history.")

(defvar sage-shell:python-module "emacs_sage_shell"
  "Name of the python module.")

(defun sage-shell:py-mod-func (funcname)
  (format "%s.%s" sage-shell:python-module
          funcname))

(defvar sage-shell:python-script-directory
  (file-name-directory load-file-name))

(defun sage-shell:remove-trailing-slash (s)
  (if (string-match (rx "/" eol) s)
      (substring s 0 -1)
    s))

(defvar sage-shell:init-command-list
  (list
   (format "import %s" sage-shell:python-module)
   (format "sys.path.append('%s')"
           (sage-shell:remove-trailing-slash
            sage-shell:python-script-directory)))
  "Sage command list evaluated after loading Sage.")

(defun sage-shell:start-sage-process (cmd buffer)
  (let ((cmdlist (split-string cmd)))
    (apply 'make-comint-in-buffer "Sage" buffer
           (car cmdlist) nil (cdr cmdlist))))

(defvar sage-shell:init-finished-p nil)
(make-variable-buffer-local 'sage-shell:init-finished-p)

(defvar sage-shell:check--sage-root-ok nil)

(defun sage-shell:after-init-function (buffer)
  "Runs after starting Sage"
  (sage-shell:send-command
   (sage-shell:join-command sage-shell:init-command-list) buffer)
  (setq sage-shell:init-finished-p t)
  (unless (sage-shell:check--sage-root)
    ;; Fix (sage-shell:sage-root)
    (setq sage-shell:sage-root--cached
          (let* ((s (sage-shell:send-command-to-string
                     (format "%s()"
                             (sage-shell:py-mod-func "print_sage_root"))))
                 (s1 (replace-regexp-in-string "
" "" s)))
            (if (string-match (rx "/" eol) s1)
                s1
              (concat s1 "/"))))
    (setq sage-shell:check--sage-root-ok t))
  (when sage-shell-sagetex:add-to-texinputs-p
    (sage-shell-sagetex:add-to-texinputs)))

(defun sage-shell:check--sage-root ()
  (or sage-shell:check--sage-root-ok
      (setq sage-shell:check--sage-root-ok
            (when (sage-shell:check--sage-root1)
              t))))

(defun sage-shell:check--sage-root1 ()
  "Check (sage-shell:sage-root)."
  (and (cl-loop for a in '("devel" "src")
                for d = (expand-file-name a (sage-shell:sage-root))
                thereis (and (file-exists-p d)
                             (file-directory-p d)))
       (let ((ver-txt (expand-file-name "VERSION.txt" (sage-shell:sage-root))))
         (and (file-exists-p ver-txt)
              (with-temp-buffer
                (insert-file-contents-literally ver-txt)
                (goto-char (point-min))
                (let ((case-fold-search nil))
                  (re-search-forward (rx bow "Sage" eow) nil t)))))))


(defun sage-shell:shell-buffer-name (new)
  (let* ((buffer-base-name "*Sage*"))
    (if new (generate-new-buffer buffer-base-name)
      (sage-shell:aif (get-buffer buffer-base-name) it
                (generate-new-buffer buffer-base-name)))))

(defun sage-shell:read-command ()
  (unless (and (sage-shell:sage-executable)
               (executable-find (sage-shell:sage-executable)))
    (error sage-shell:exec-path-error-msg))
  (let ((lst (split-string
              (read-from-minibuffer "Run sage (like this): "
                                    "sage" nil nil 'sage-shell:run-history
                                    "sage") " ")))
    (format "%s %s" (sage-shell:sage-executable)
            (mapconcat 'identity (cdr lst) " "))))

(cl-defun sage-shell:run (cmd new &optional
                            (switch-function 'switch-to-buffer))
  "Running Sage function internal.
SIWTCH-FUNCTION is 'no-switch, or a function with one
argument."
  (let ((buf (sage-shell:shell-buffer-name new)))
    (unless (get-buffer-process buf)
      (sage-shell:start-sage-process cmd buf)
      (with-current-buffer buf
        (set-process-filter (get-buffer-process buf) 'sage-shell:output-filter)
        (sage-shell-mode)))
    (unless (eq switch-function 'no-switch)
      (funcall switch-function buf))
    buf))

;;;###autoload
(defun sage-shell:run-sage (cmd)
  (interactive (list (sage-shell:read-command)))
  (sage-shell:run cmd nil))

;;;###autoload
(defun sage-shell:run-new-sage (cmd)
  (interactive (list (sage-shell:read-command)))
  (sage-shell:run cmd t))

(defun sage-shell-tab-command ()
  (interactive)
  (cond
   ((and (not (sage-shell:at-top-level-p))
         (looking-back (concat sage-shell:prompt-regexp " *")))
    (sage-shell-indent:indent-line))
   (t (sage-shell:complete))))

(defvar sage-shell:sage-version nil)
(defun sage-shell:sage-version ()
  (or sage-shell:sage-version
      (let ((str (shell-command-to-string "sage -version")))
        (when (string-match "Sage Version \\([0-9]\\.[0-9]\\)" str)
          (setq sage-shell:sage-version
                (string-to-number (match-string 1 str)))))))

(defvar sage-shell:print-all-att-sage-fn
  (sage-shell:py-mod-func "print_all_attributes"))

(defvar sage-shell:print-all-commands-fn
  (sage-shell:py-mod-func "print_all_commands"))

(defvar sage-shell:dot-sage "~/.sage" "DOT_SAGE directory.")

(defun sage-shell:redirect-finished-p ()
  (buffer-local-value 'comint-redirect-completed sage-shell:process-buffer))

(defvar sage-shell-cpl:-cands-in-current-session nil
  "A cached list of user defined variables in the Sage process buffer.")
(make-variable-buffer-local 'sage-shell-cpl:-cands-in-current-session)

(defvar sage-shell:clear-command-cache-hook nil
  "A hook that runs each time after sage-shell:clear-command-cache is called.")

(defun sage-shell:clear-command-cache ()
  (with-current-buffer sage-shell:process-buffer
    (sage-shell-cpl:set-cmd-lst "sage" nil)
    (setq sage-shell-cpl:-cands-in-current-session nil)
    (sage-shell:clear-completion-sync-cached)
    (run-hooks 'sage-shell:clear-command-cache-hook)))

(defun sage-shell:update-sage-commands ()
  (sage-shell-interfaces:update-cmd-lst "sage"))

(defalias 'sage-shell:load-file 'sage-shell-edit:load-file)
(defalias 'sage-shell:attach-file 'sage-shell-edit:attach-file)

(defun sage-shell:send-magic-cmd-base (magic-command objname &optional async)
  "If `async' is nil, return the result as string, otherwise
returns a lamda function with no args to obtain the result."
  (let* ((cmd (format "%%%s %s" magic-command objname)))
    (cond (async (sage-shell:send-command cmd)
                 (lambda ()
                   (sage-shell:with-current-buffer-safe sage-shell:output-buffer
                     (buffer-string))))
          (t (sage-shell:send-command-to-string cmd)))))

(defun sage-shell:insert-action (can)
  (let ((beg (sage-shell:word-at-pt-beg)))
      (delete-region beg (point))
      (insert can)))

(defun sage-shell:word-at-pt-beg (&optional pt)
  (save-excursion
    (when pt (goto-char pt))
    (let ((chars (sage-shell-interfaces:get
                  (sage-shell-interfaces:current-interface)
                  'var-chars)))
      (skip-chars-backward chars) (point))))

(defun sage-shell:word-at-point (&optional pt)
  (buffer-substring (point) (sage-shell:word-at-pt-beg pt)))

(defun sage-shell:help1 ()
  (sage-shell-help:describe-symbol
   (sage-shell-cpl:to-objname-to-send
    (sage-shell:completing-read-commands))))

(defun sage-shell:complete ()
  (interactive)
  (sage-shell:when-process-alive
    (cond
     ((functionp sage-shell:completion-function)
      (let ((this-command (cl-case sage-shell:completion-function
                            (auto-complete 'auto-complete)
                            (pcomplete 'pcomplete)
                            (t this-command)))
            (last-command
             (if (and (or (eq last-command 'sage-shell-tab-command)
                          (eq last-command 'sage-shell:complete))
                      (eq sage-shell:completion-function 'pcomplete))
                 'pcomplete
               last-command)))
        (call-interactively sage-shell:completion-function)))
     (t (let ((minibuffer-history nil))
          (completion-at-point))))))

(defun sage-shell:help ()
  (interactive)
  (sage-shell:when-process-alive
    (cond ((functionp sage-shell:help-completion-function)
           (funcall sage-shell:help-completion-function))
          (t (sage-shell:help1)))))

(defvar sage-shell:minibuffer-history nil)

(defun sage-shell:completing-read-commands ()
  (completing-read "Sage Objects: "
                   (sage-shell-cpl:candidates-sync)
                   nil nil (sage-shell:word-at-point)
                   sage-shell:minibuffer-history))


;; Copied from sage-mode.el
;;;;;;;;;;;;;;;;;;;;;;;;;;;;;;;;;;;;;;;;;;;;;;;;;;;;;;;;;;;;;;;;;;;;;;;;;;;;;;;;
(defvar sage-shell:site-packages-regexp
  "\\(local/lib/python[0-9.]*/site-packages.*?\\)/sage"
  "Regexp to match sage site-packages files.

Match group 1 will be replaced with devel/sage-branch")
;;;;;;;;;;;;;;;;;;;;;;;;;;;;;;;;;;;;;;;;;;;;;;;;;;;;;;;;;;;;;;;;;;;;;;;;;;;;;;

(defun sage-shell:src-version (filename)
  "If FILENAME is in site-packages, current branch version, else FILENAME."
  (save-match-data
    (let* ((match (string-match sage-shell:site-packages-regexp filename)))
      (sage-shell:aif (and filename match
                           (cl-loop for a in '("devel" "src")
                                    if (file-exists-p
                                        (expand-file-name
                                         a (sage-shell:sage-root)))
                                    return a))
          (let* ((dr (concat (substring filename 0
                                        (match-beginning 1))
                             it))
                 (branch (cond ((string= "devel" it)
                                (or (file-symlink-p (concat dr "/sage"))
                                    "/sage"))
                               (t "")))
                 (base1 (substring filename (match-end 1)))
                 (base (if (string-match (rx "so" eol) base1)
                           (concat (file-name-sans-extension base1) ".pyx")
                         base1)))
            (concat dr branch base))
        filename))))

(defun sage-shell:site-package-version (filename)
  "Inverse to `sage-shell:src-version'"
  (cond ((sage-shell:aand
           (string-match (expand-file-name "src/sage/"
                                           (sage-shell:sage-root))
                         filename)
           (= it 0))
         (let* ((python-dir1
                 (expand-file-name "local/lib/python/site-packages/"
                                   (sage-shell:sage-root)))
                (python-dir (if (file-exists-p python-dir1)
                                (file-truename python-dir1)))
                (sfile-name1 (expand-file-name
                              (concat "sage/"
                                      (substring filename (match-end 0)))
                              python-dir)))
           (if (file-exists-p sfile-name1)
               sfile-name1
             filename)))
        (t filename)))

(defun sage-shell:source-file-and-line-num (obj)
  "Return (cons sourcefile line-number)"
  (let ((str (sage-shell:send-command-to-string
              (format "%s(%s)"
                      (sage-shell:py-mod-func "print_source_file_and_line_num")
                      obj))))
    (when (string-match (rx (group (1+ (not (syntax whitespace))))
                            (1+ " ") "*" (1+ " ")
                            (group (1+ num)))
                        str)
      (let ((src-file (match-string 1 str)))
        (cons (if sage-shell:prefer-development-file-p
                  (sage-shell:src-version src-file)
                src-file)
              (string-to-number (match-string 2 str)))))))

(cl-defun sage-shell:find-source-in-view-mode (obj &optional (offset 0))
  (let* ((src-line (sage-shell:source-file-and-line-num obj))
         (src (car-safe src-line))
         (line (cdr-safe src-line))
         (proc-buf sage-shell:process-buffer))
    (if (and src-line
             (file-readable-p src))
        (let* ((buf (find-file-noselect src))
               (win (display-buffer buf)))
          (with-current-buffer buf
            (view-mode 1)
            (select-window win)
            (sage-shell:goto-line line)
            (recenter offset)
            (setq sage-shell:process-buffer proc-buf)))
      (message "Source file not found."))))

(defun sage-shell:join-command (cmds)
  (mapconcat 'identity (reverse cmds) "; "))


;; comint functions
(defun sage-shell:nullify-ring (ring)
  (cl-loop repeat (ring-size ring)
        do (ring-insert ring nil))
  ring)

(defvar sage-shell:output-ring
  (sage-shell:nullify-ring (make-ring 2))
  "An output from a Sage process is decomposed into parts.
This ring remebers the parts.")
(make-variable-buffer-local 'sage-shell:output-ring)

(defun sage-shell:python-syntax-output-p (line)
  "Return non nil if LINE contains a sentence with the python
  syntax. If returned value is non-nil and non-number, then whole
  line is regarded as python sentence. If a number, then it
  indicates the index in LINE where comment starts."
  (cond
   ((not (string-match "'\\|\"" line)) t)
   ((string-match (rx "Error" eow (1+ whitespace) "Traceback") line) t)
   ((string-match (rx "Error" (group ": ")) line) (match-beginning 1))
   ((and (not (string-match (rx (or "\"\"\"" "'''")) line))
         (string-match (rx (or (>= 3 whitespace)
                               "--> ")
                           (1+ digit)
                           (1+ whitespace)) line)) t)))

(defun sage-shell:comment-out-output ()
  (let ((inhibit-read-only t)
        (inhibit-modification-hooks t)
        (case-fold-search nil))
    (save-excursion
      (when comint-last-output-start
        (cl-loop initially
                 (goto-char comint-last-output-start)
                 while
                 (and (re-search-forward "^." nil t)
                      (not (save-excursion
                             (forward-line 0)
                             (looking-at sage-shell:output-finished-regexp))))
                 do
                 (let ((p (sage-shell:python-syntax-output-p
                           (buffer-substring (line-beginning-position)
                                             (line-end-position)))))
                   (cond ((not p) (put-text-property
                                   (1- (point)) (point)
                                   'syntax-table (cons 11 nil)))
                         ((numberp p)
                          (setq p (+ p (line-beginning-position)))
                          (put-text-property
                           p (1+ p) 'syntax-table (cons 11 nil))))))))))

(defmacro sage-shell:after-output-finished (&rest body)
  (declare (indent 0))
  `(cond ((sage-shell:output-finished-p)
          (with-current-buffer sage-shell:process-buffer
            (progn ,@body)))
         (t (with-current-buffer sage-shell:process-buffer
              (add-to-list 'sage-shell:output-filter-finished-hook
                           (lambda () ,@body))))))

(defmacro sage-shell:after-redirect-finished (&rest body)
  (declare (indent 0))
  `(cond ((sage-shell:redirect-finished-p)
          (with-current-buffer sage-shell:process-buffer
            (progn ,@body)))
         (t (with-current-buffer sage-shell:process-buffer
              (add-to-list 'sage-shell:redirect-filter-finished-hook
                           (lambda () ,@body))))))

(defun sage-shell:run-hook-and-remove (hook process)
  (unwind-protect
      (cl-loop for f in (nreverse (symbol-value hook)) do (funcall f))
    (with-current-buffer (process-buffer process)
      (set hook nil))))

(defun sage-shell:ansi-color-filter-apply (string)
  (let* ((ansi-color-context nil)
         (res (ansi-color-filter-apply string)))
    (cond ((not (or sage-shell:init-finished-p
                    sage-shell:use-unicode-banner))
           (sage-shell:->> res
                     (replace-regexp-in-string (rx (or "─" "━"
                                                       "└" "┌"
                                                       "┐" "┘"))
                                               "-")
                     (replace-regexp-in-string (rx "│") "|")))
          (t res))))

;; In recent version comint.el,
;; `comint-redirect-original-filter-function` is removed.
(defvar sage-shell:comint-redirect-original-filter-function nil)

(defun sage-shell:output-filter (process string)
  (let ((oprocbuf (process-buffer process)))
    (sage-shell:with-current-buffer-safe (and string oprocbuf)
      (let ((string (sage-shell:ansi-color-filter-apply string))
            (win (get-buffer-window (process-buffer process))))
        (save-selected-window
          (when (and (windowp win) (window-live-p win))
            (select-window win))
          (sage-shell:output-filter-no-rdct process string))
        (when sage-shell:output-finished-p
          (when sage-shell:scroll-to-the-bottom
            (comint-postoutput-scroll-to-bottom string))
          (sage-shell:run-hook-and-remove
           'sage-shell:output-filter-finished-hook process))))))

(defvar sage-shell:redirect-restore-filter-p t)
(make-variable-buffer-local 'sage-shell:redirect-restore-filter-p)

(defvar sage-shell:attach-file-reloading-regexp
  (rx bol "### reloading attached file " (1+ nonl) "modified at "
      (1+ (or num ":"))  " ###"))

(defun sage-shell:output-filter-no-rdct (process string)
  ;; Insert STRING
  (let ((inhibit-read-only t)
        ;; The point should float after any insertion we do.
        (saved-point (copy-marker (point) t)))

    ;; We temporarily remove any buffer narrowing, in case the
    ;; process mark is outside of the restriction
    (save-restriction
      (widen)

      (goto-char (process-mark process))
      (set-marker comint-last-output-start (point))
      ;; insert-before-markers is a bad thing. XXX
      ;; Luckily we don't have to use it any more, we use
      ;; window-point-insertion-type instead.
      (insert string)

      ;; Advance process-mark
      (set-marker (process-mark process) (point))

      (unless comint-inhibit-carriage-motion
        ;; Interpret any carriage motion characters (newline, backspace)
        (comint-carriage-motion comint-last-output-start (point)))

      ;; Run these hooks with point where the user had it.
      (goto-char saved-point)
      (unless (string= string "")
        ;; push output to `sage-shell:output-ring'
        (ring-insert sage-shell:output-ring string)

        (let ((output (concat (ring-ref sage-shell:output-ring 1)
                              (ring-ref sage-shell:output-ring 0))))
          (when (string-match sage-shell:output-finished-regexp output)
            (setq sage-shell:output-finished-p t))
          (when (string-match sage-shell:attach-file-reloading-regexp string)
            (sage-shell:clear-command-cache)
            (sage-shell:output-filter process "sage: ")))

        (add-text-properties comint-last-output-start
                             (process-mark process)
                             '(front-sticky
                               (field inhibit-line-move-field-capture)
                               rear-nonsticky t
                               field output
                               inhibit-line-move-field-capture t))
        ;; Comment out output if the syntax of a line does not looks like
        ;; python syntax.
        (sage-shell:comment-out-output)

        (sage-shell-indent:indent-function string))
      (run-hook-with-args 'comint-output-filter-functions string)
      (set-marker saved-point (point))

      (goto-char (process-mark process)) ; in case a filter moved it

      (when sage-shell:output-finished-p
        (let ((lbp (sage-shell:line-beginning-position)))
          ;; Delete duplicate propmpt
          (when (get-text-property lbp 'read-only)
            (delete-region lbp comint-last-output-start))
          ;; Highlight the prompt
          (sage-shell:highlight-prompt lbp)

          ;; create links in the output buffer.
          (when sage-shell:make-error-link-p
            (sage-shell:make-error-links comint-last-input-end (point)))
          (sage-shell-pdb:comint-output-filter-function string)))
      ;; sage-shell:output-filter-finished-hook may change the current buffer.
      (with-current-buffer (process-buffer process)
        (goto-char saved-point)))))

(defun sage-shell:highlight-prompt (prompt-start)
  (let ((inhibit-read-only t)
        (inhibit-modification-hooks t))
    (when comint-prompt-read-only
      (or (= (point-min) prompt-start)
          (get-text-property (1- prompt-start) 'read-only)
          (put-text-property
           (1- prompt-start) prompt-start 'read-only 'fence))
      (add-text-properties
       prompt-start (point)
       '(read-only t rear-nonsticky t front-sticky (read-only) field output)))
    (unless (bolp)
      (let ((ov (make-overlay prompt-start (point))))
        (overlay-put ov
                     'font-lock-face 'comint-highlight-prompt)))))

(defun sage-shell:-delete-output (pt)
  "Delete region between pt and process-mark"
  (let ((proc (get-buffer-process (current-buffer)))
        (replacement nil)
        (inhibit-read-only t))
    (save-excursion
      (let ((pmark (progn (goto-char (process-mark proc))
                          (forward-line 0)
                          (point-marker))))
        (delete-region pt pmark)
        (goto-char (process-mark proc))
        (setq replacement (buffer-substring pmark (point)))
        (delete-region pmark (point))))
    (sage-shell:clear-completion-sync-cached)
    ;; Output message and put back prompt
    (sage-shell:output-filter proc replacement)))

(defun sage-shell:clear-current-buffer ()
  "Delete all output in the current buffer. This does not delete the last prompt."
  (interactive)
  (sage-shell:-delete-output (point-min)))

(defun sage-shell:delete-output ()
  "Delete all output from interpreter since last input.
Does not delete the prompt."
  (interactive)
  (sage-shell:-delete-output comint-last-input-end))

(defmacro sage-shell:font-lock-when-sage-line (&rest forms)
  `(when (save-match-data
           (save-excursion
             (forward-line 0)
             (looking-at sage-shell:prompt-regexp)))
     ,@forms))

(defun sage-shell:font-lock-matcher-keywords (lim)
  (sage-shell:font-lock-when-sage-line
   (re-search-forward
    (rx symbol-start
        (or
         "and" "del" "from" "not" "while" "as" "elif" "global" "or" "with"
         "assert" "else" "if" "pass" "yield" "break" "except" "import" "class"
         "in" "raise" "continue" "finally" "is" "return" "def" "for" "lambda"
         "try"
         ;; Python 2:
         "print" "exec"
         ;; Python 3:
         ;; False, None, and True are listed as keywords on the Python 3
         ;; documentation, but since they also qualify as constants they are
         ;; fontified like that in order to keep font-lock consistent between
         ;; Python versions.
         "nonlocal"
         ;; Extra:
         "self") symbol-end)
    lim t)))

(defun sage-shell:font-lock-matcher-def (lim)
  (sage-shell:font-lock-when-sage-line
   (re-search-forward (rx symbol-start "def" (1+ space)
                          (group (1+ (or word ?_))))
                      lim t)))

(defun sage-shell:font-lock-matcher-class (lim)
  (sage-shell:font-lock-when-sage-line
   (re-search-forward
    (rx symbol-start "class" (1+ space) (group (1+ (or word ?_))))
    lim t)))

(defun sage-shell:font-lock-matcher-builtin (lim)
  (sage-shell:font-lock-when-sage-line
   (re-search-forward
    (rx symbol-start
        (or
         "abs" "all" "any" "bin" "bool" "callable" "chr" "classmethod"
         "compile" "complex" "delattr" "dict" "dir" "divmod" "enumerate"
         "eval" "filter" "float" "format" "frozenset" "getattr" "globals"
         "hasattr" "hash" "help" "hex" "id" "input" "int" "isinstance"
         "issubclass" "iter" "len" "list" "locals" "map" "max" "memoryview"
         "min" "next" "object" "oct" "open" "ord" "pow" "print" "property"
         "range" "repr" "reversed" "round" "set" "setattr" "slice" "sorted"
         "staticmethod" "str" "sum" "super" "tuple" "type" "vars" "zip"
         "__import__"
         ;; Python 2:
         "basestring" "cmp" "execfile" "file" "long" "raw_input" "reduce"
         "reload" "unichr" "unicode" "xrange" "apply" "buffer" "coerce"
         "intern"
         ;; Python 3:
         "ascii" "bytearray" "bytes" "exec"
         ;; Extra:
         "__all__" "__doc__" "__name__" "__package__")
        symbol-end)
    lim t)))

(defvar sage-shell:font-lock-keywords
  ;; Keywords
  `((sage-shell:font-lock-matcher-keywords . font-lock-keyword-face)
    ;; Exceptions
    (,(rx symbol-start
          (or "ArithmeticError" "AssertionError" "AttributeError"
              "BaseException" "BufferError" "BytesWarning" "DeprecationWarning"
              "EOFError" "EnvironmentError" "Exception" "FloatingPointError"
              "FutureWarning" "GeneratorExit" "IOError" "ImportError"
              "ImportWarning" "IndentationError" "IndexError" "KeyError"
              "KeyboardInterrupt" "LookupError" "MemoryError" "NameError"
              "NotImplementedError" "OSError" "OverflowError"
              "PendingDeprecationWarning" "ReferenceError" "RuntimeError"
              "RuntimeWarning" "StandardError" "StopIteration" "SyntaxError"
              "SyntaxWarning" "SystemError" "SystemExit" "TabError" "TypeError"
              "UnboundLocalError" "UnicodeDecodeError" "UnicodeEncodeError"
              "UnicodeError" "UnicodeTranslateError" "UnicodeWarning"
              "UserWarning" "ValueError" "Warning" "ZeroDivisionError")
          symbol-end) . font-lock-warning-face)
    ;; functions
    (sage-shell:font-lock-matcher-def (1 font-lock-function-name-face))
    ;; classes
    (sage-shell:font-lock-matcher-class (1 font-lock-type-face))
    ;; Constants
    (,(rx symbol-start
          (or "Ellipsis" "False" "None" "NotImplemented" "True" "__debug__")
          symbol-end) . font-lock-constant-face)
    ;; Decorators.
    (,(rx line-start (* (any " \t")) (group "@" (1+ (or word ?_))
                                            (0+ "." (1+ (or word ?_)))))
     (1 font-lock-type-face))
    ;; Builtin Exceptions
    (,(rx symbol-start
          (or
           "ArithmeticError" "AssertionError" "AttributeError" "BaseException"
           "DeprecationWarning" "EOFError" "EnvironmentError" "Exception"
           "FloatingPointError" "FutureWarning" "GeneratorExit" "IOError"
           "ImportError" "ImportWarning" "IndexError" "KeyError"
           "KeyboardInterrupt" "LookupError" "MemoryError" "NameError"
           "NotImplementedError" "OSError" "OverflowError"
           "PendingDeprecationWarning" "ReferenceError" "RuntimeError"
           "RuntimeWarning" "StopIteration" "SyntaxError" "SyntaxWarning"
           "SystemError" "SystemExit" "TypeError" "UnboundLocalError"
           "UnicodeDecodeError" "UnicodeEncodeError" "UnicodeError"
           "UnicodeTranslateError" "UnicodeWarning" "UserWarning" "VMSError"
           "ValueError" "Warning" "WindowsError" "ZeroDivisionError"
           ;; Python 2:
           "StandardError"
           ;; Python 3:
           "BufferError" "BytesWarning" "IndentationError" "ResourceWarning"
           "TabError")
          symbol-end) . font-lock-type-face)
    ;; Builtins
    (sage-shell:font-lock-matcher-builtin . font-lock-builtin-face)))

(defvar sage-shell:redirect-last-point nil)

(defun sage-shell:redirect-filter (process input-string)
  (when process
    (let ((proc-buf (process-buffer process))
          (input-string (sage-shell:ansi-color-filter-apply input-string)))
      (with-current-buffer proc-buf
        (let ((out-buf comint-redirect-output-buffer)
              (f-regexp sage-shell:output-finished-regexp))
          (set-buffer out-buf)
          ;; Send output to all registered buffers
          ;; Go to the end of the buffer
          (goto-char (point-max))
          ;; Insert the output
          (let ((inhibit-read-only t)
                (view-read-only nil))
            (insert input-string))

          ;; If we see the prompt, tidy up
          (when (save-excursion
                  (sage-shell:aif sage-shell:redirect-last-point
                      (progn (goto-char it)
                             (forward-line -1))
                    (goto-char (point-min)))
                  (re-search-forward f-regexp nil t))
            (replace-match "")
            (set-buffer proc-buf)
            (sage-shell:redirect-cleanup)
            (sage-shell:run-hook-and-remove
             'sage-shell:redirect-filter-finished-hook process))
          ;; sage-shell:redirect-filter-finished-hook may change the current buffer
          (with-current-buffer proc-buf
              (setq sage-shell:redirect-last-point (point))))))))

(defun sage-shell:prepare-for-redirect (proc  output-buffer
                                              &optional filter)
  "Assumes evaluated in process buffer of PROC"
  ;; Make sure there's a prompt in the current process buffer
  (and comint-redirect-perform-sanity-check
       (save-excursion
         (goto-char (point-max))
         (or (re-search-backward comint-prompt-regexp nil t)
             (error "No prompt found."))))

  ;; Set up for redirection
  (setq sage-shell:redirect-last-point nil)
  (let ((mode-line-process mode-line-process))
    (comint-redirect-setup
     output-buffer
     (current-buffer)                   ; Comint Buffer
     comint-redirect-finished-regexp    ; Finished Regexp
     nil))                              ; Echo input

  (when filter
    ;; Set the filter
    (setq sage-shell:comint-redirect-original-filter-function ; Save the old filter
          (process-filter proc))
    (set-process-filter proc filter)))

(cl-defun sage-shell:redirect-cleanup ()
  (when sage-shell:redirect-restore-filter-p
    (set-process-filter (get-buffer-process (current-buffer))
                        sage-shell:comint-redirect-original-filter-function))

  ;; Set the completed flag
  (setq comint-redirect-completed t))

(defun sage-shell:redirect-send-cmd-to-proc (command output-buffer process)
  (let* (;; The process buffer
         (process-buffer (if (processp process)
                             (process-buffer process)
                           process))
         (proc (get-buffer-process process-buffer)))
    ;; Change to the process buffer
    (with-current-buffer process-buffer

      (sage-shell:prepare-for-redirect proc output-buffer
                                      'sage-shell:redirect-filter)
      ;; Send the command
      (process-send-string (current-buffer) (concat command "\n")))))

(defun sage-shell:comint-send-input (&optional no-newline artificial)
  "This function is almost same as `comint-send-input'. But this
function does not highlight the input."
  (interactive)
  ;; Note that the input string does not include its terminal newline.
  (let ((proc (get-buffer-process (current-buffer))))
    (if (not proc) (error "Current buffer has no process")
      (widen)
      (let* ((pmark (process-mark proc))
             (intxt (if (>= (point) (marker-position pmark))
                        (progn (if comint-eol-on-send (end-of-line))
                               (buffer-substring pmark (point)))
                      (let ((copy (funcall comint-get-old-input)))
                        (goto-char pmark)
                        (insert copy)
                        copy)))
             (input (if (not (eq comint-input-autoexpand 'input))
                        ;; Just whatever's already there.
                        intxt
                      ;; Expand and leave it visible in buffer.
                      (comint-replace-by-expanded-history t pmark)
                      (buffer-substring pmark (point))))
             (history (if (not (eq comint-input-autoexpand 'history))
                          input
                        ;; This is messy 'cos ultimately the original
                        ;; functions used do insertion, rather than return
                        ;; strings.  We have to expand, then insert back.
                        (comint-replace-by-expanded-history t pmark)
                        (let ((copy (buffer-substring pmark (point)))
                              (start (point)))
                          (insert input)
                          (delete-region pmark start)
                          copy))))

        (unless no-newline
          (insert ?\n))

        (comint-add-to-input-history (substring-no-properties
                                      history))

        (run-hook-with-args 'comint-input-filter-functions
                            (if no-newline input
                              (concat input "\n")))

        (let ((beg (marker-position pmark))
              (end (if no-newline (point) (1- (point))))
              (inhibit-modification-hooks t))
          (when (> end beg)
            (unless comint-use-prompt-regexp
              ;; Give old user input a field property of `input', to
              ;; distinguish it from both process output and unsent
              ;; input.  The terminating newline is put into a special
              ;; `boundary' field to make cursor movement between input
              ;; and output fields smoother.
              (add-text-properties
               beg end
               '(mouse-face highlight
                 help-echo "mouse-2: insert after prompt as new input"))))
          (unless (or no-newline comint-use-prompt-regexp)
            ;; Cover the terminating newline
            (add-text-properties end (1+ end)
                                 '(rear-nonsticky t
                                   field boundary
                                   inhibit-line-move-field-capture t))))

        (comint-snapshot-last-prompt)

        (setq comint-save-input-ring-index comint-input-ring-index)
        (setq comint-input-ring-index nil)
        ;; Update the markers before we send the input
        ;; in case we get output amidst sending the input.
        (set-marker comint-last-input-start pmark)
        (set-marker comint-last-input-end (point))
        (set-marker (process-mark proc) (point))
        ;; clear the "accumulation" marker
        (set-marker comint-accum-marker nil)
        (let ((comint-input-sender-no-newline no-newline))
          (funcall comint-input-sender proc input))

        ;; Optionally delete echoed input (after checking it).
        (when (and comint-process-echoes (not artificial))
          (let ((echo-len (- comint-last-input-end
                             comint-last-input-start)))
            ;; Wait for all input to be echoed:
            (while (and (accept-process-output proc)
                        (> (+ comint-last-input-end echo-len)
                           (point-max))
                        (zerop
                         (compare-buffer-substrings
                          nil comint-last-input-start
                          (- (point-max) echo-len)
                          ;; Above difference is equivalent to
                          ;; (+ comint-last-input-start
                          ;;    (- (point-max) comint-last-input-end))
                          nil comint-last-input-end (point-max)))))
            (if (and
                 (<= (+ comint-last-input-end echo-len)
                     (point-max))
                 (zerop
                  (compare-buffer-substrings
                   nil comint-last-input-start comint-last-input-end
                   nil comint-last-input-end
                   (+ comint-last-input-end echo-len))))
                ;; Certain parts of the text to be deleted may have
                ;; been mistaken for prompts.  We have to prevent
                ;; problems when `comint-prompt-read-only' is non-nil.
                (let ((inhibit-read-only t))
                  (delete-region comint-last-input-end
                                 (+ comint-last-input-end echo-len))
                  (when comint-prompt-read-only
                    (save-excursion
                      (goto-char comint-last-input-end)
                      (comint-update-fence)))))))

        ;; This used to call comint-output-filter-functions,
        ;; but that scrolled the buffer in undesirable ways.
        (run-hook-with-args 'comint-output-filter-functions "")))))


;;; sage-shell-indent
(defvar sage-shell:prompt1-regexp (rx line-start (1+ (or "sage:" "sage0:"))))
(defvar sage-shell:prompt2-regexp (rx line-start (1+ "....:")) )

(defun sage-shell:send-line-to-indenting-buffer-and-indent (line)
  (save-excursion
    (forward-line 0)
    (let ((after-prompt1 (looking-at sage-shell:prompt1-regexp))
          (after-prompt2 (looking-at sage-shell:prompt2-regexp)))
      (with-current-buffer (sage-shell-indent:get-indenting-buffer)
        (when after-prompt1
          (erase-buffer))
        (when (or after-prompt1 after-prompt2)
          (if (string= (make-string (length line) (string-to-char " "))
                       line)
              (delete-region (point-at-bol) (point)))
          (delete-region (point-at-bol) (point))
          (insert line)
          ;; If line contains triple quotes, the indent function
          ;; raises an error.
          (if (string-match (rx (repeat 3 (or"'" "\""))) line)
              (newline)
            (newline-and-indent)))))))

(defun sage-shell:prepare-for-send ()
    (sage-shell:wait-for-redirection-to-complete)

    (sage-shell:nullify-ring sage-shell:output-ring)
    (setq sage-shell:output-finished-p nil))

(defun sage-shell-update-sage-commands-p (line)
  (string-match (rx symbol-start (or "import" "reload" "attach" "load")
                    symbol-end) line))

(defvar sage-shell:clear-commands-regexp
  (rx bol "clear" (zero-or-more space) eol))

;; This function has many side effects:
;; * Set `sage-shell:input-ring-index'.
;; * Set `sage-shell:output-finished-p'.
;; * Fill sage-shell:output-ring with nil.
;; * If current line is like '****?' then pop to the help buffer.
;; * Send current line to indenting buffer.
;; * (comint-send-input)
;; * change default-directory

(defun sage-shell:send-input ()
  "Send current line to Sage process. "
  (interactive)
  (when sage-shell:init-finished-p
    (let ((line (buffer-substring (point-at-bol) (line-end-position)))
          (inhibit-read-only t)
          (at-tl-in-sage-p (sage-shell:at-top-level-and-in-sage-p)))

      ;; If we're currently completing, stop.  We're definitely done
      ;; completing, and by sending the input, we might cause side effects
      ;; that will confuse the code running in the completion
      ;; post-command-hook.
      (when (and (fboundp 'completion-in-region-mode)
                 (boundp 'completion-in-region-mode)
                 completion-in-region-mode)
        (completion-in-region-mode -1))

      ;; If current line contains %gap, gap.console(), gap.interact(), %gp, ...
      ;; then update the command list.
      (sage-shell:awhen (sage-shell-cpl:switch-to-another-interface-p line)
        (unless (sage-shell-cpl:get-cmd-lst it)
          (sage-shell-interfaces:update-cmd-lst it)))

      (sage-shell:prepare-for-send)
      ;; Since comint-send-input sets comint-input-ring-index to nil,
      ;; restore its value
      (setq sage-shell:input-ring-index comint-input-ring-index)

      ;; if current line is ***? and current interface is sage then
      ;; show help or find-file-read-only source file.
      (cond
       ((and at-tl-in-sage-p
             (string-match
              (rx (or (and bol (group (1+ nonl)) "??" (0+ blank) eol)
                      (and bol (0+ blank) "??" (group (1+ nonl)) eol)))
              line))
        (sage-shell:find-source-in-view-mode
         (or (match-string-no-properties 1 line)
             (match-string-no-properties 2 line)))
        (sage-shell:send-blank-line))
       ((and at-tl-in-sage-p
             (string-match
              (rx (or (and bol (group (1+ nonl)) "?" (0+ blank) eol)
                      (and bol (0+ blank) "?" (group (1+ nonl)) eol)))
              line))
        (sage-shell-help:describe-symbol
         (or (match-string-no-properties 1 line)
             (match-string-no-properties 2 line)))
        (sage-shell:send-blank-line))
       ((and at-tl-in-sage-p
             (string-match (rx bol (zero-or-more blank)
                               "help"
                               (zero-or-more blank)
                               "("
                               (group (1+ nonl))
                               (zero-or-more blank) ")"
                               (zero-or-more blank)
                               eol) line))
        (sage-shell-help:describe-symbol
         (match-string-no-properties 1 line) "help(%s)")
        (sage-shell:send-blank-line))

       ;; send current line to indenting buffer and to process normally
       (t (sage-shell:send-line-to-indenting-buffer-and-indent line)
          (sage-shell:comint-send-input)))
      ;; If current line contains from ... import *, then update sage commands
      (when (sage-shell-update-sage-commands-p line)
        (sage-shell:update-sage-commands))
      (when at-tl-in-sage-p
        ;; change default-directory if needed
        (cond ((and
                (string-match (rx bol (zero-or-more blank)
                                  (zero-or-one "%")
                                  "cd" (zero-or-more blank)
                                  (group (one-or-more (regexp "[^\n \t]"))))
                              line)
                (file-exists-p (match-string 1 line)))
               (ignore-errors
                 (cd (match-string 1 line))))
              ((string-match (rx bol (zero-or-more blank)
                                 (zero-or-one "%")
                                 "cd" (zero-or-more blank)
                                 eol) line)
               (cd "~")))

        (sage-shell-cpl:-add-to-cands-in-cur-session line)
        (when (string-match sage-shell:clear-commands-regexp line)
          (sage-shell:clear-current-buffer))))
    (sage-shell:-inputs-outputs-clear-cache)))

(defun sage-shell-cpl:-add-to-cands-in-cur-session (line)
  (let ((regexp-asg
         (rx bol
             (group
              (0+ (and symbol-start
                       (1+ (or "_" alnum))
                       (and (0+ whitespace) "," (0+ whitespace))))
              (and symbol-start (1+ (or "_" alnum)) symbol-end))
             (0+ whitespace) "=" (0+ whitespace)
             symbol-start))
        (regexp-def-or-class
         (rx bol
             symbol-start
             (or "def" "class")
             symbol-end
             (1+ whitespace)
             (group (1+ (or "_" alnum))))))

    (cond ((string-match regexp-asg line)
           ;; When assignment is performed, add vars to the cached command
           ;; list.
           (let ((str-s (split-string (match-string 1 line)
                                      (rx (1+ (or "," " "))))))
             (setq sage-shell-cpl:-cands-in-current-session
                   (append str-s
                           sage-shell-cpl:-cands-in-current-session))))
          ((string-match regexp-def-or-class line)
           (let ((name (match-string 1 line)))
             (setq sage-shell-cpl:-cands-in-current-session
                   (cons name sage-shell-cpl:-cands-in-current-session)))))))


(defun sage-shell:send-blank-line ()
  (with-current-buffer sage-shell:process-buffer
    (let ((comint-input-sender
           (lambda (proc str) (comint-simple-send proc "")))
          (win (get-buffer-window sage-shell:process-buffer)))
      (if (and (windowp win)
               (window-live-p win))
          (with-selected-window win
            (sage-shell:comint-send-input))
        (sage-shell:comint-send-input)))))

(defun sage-shell:at-top-level-p ()
  (save-excursion
    (forward-line 0)
    (or (looking-at sage-shell:prompt1-regexp)
        (cl-loop for i in sage-shell-interfaces:other-interfaces
              thereis (looking-at (format "^%s: " i))))))

(cl-defun sage-shell:at-top-level-and-in-sage-p
    (&optional (cur-intf (sage-shell-interfaces:current-interface)))
  "returns non nil if and only if current interface is sage and
the current line is not in a block."
  (and (string= cur-intf "sage")
       (save-excursion
         (forward-line 0)
         (looking-at sage-shell:prompt1-regexp))))

(defun sage-shell-indent:get-indenting-buffer ()
  "Return a temporary buffer set in python-mode. Create one if necessary."
  (let ((buf (get-buffer-create sage-shell-indent:indenting-buffer-name)))
    (set-buffer buf)
    (unless (eq major-mode 'python-mode)
      (let ((python-mode-hook nil)) (python-mode)))
    buf))

(defun sage-shell-indent:indent-function (string)
  "Insert indentation string if sage-shell:prompt2-regexp regexp
matches last process output."
  (when (save-excursion
          (forward-line 0)
          (looking-at sage-shell:prompt2-regexp))
    (let ((indent-str nil))
      (with-current-buffer (sage-shell-indent:get-indenting-buffer)
        (setq indent-str (buffer-substring (point-at-bol) (point))))
      (when (get-buffer-process sage-shell:process-buffer)
        (goto-char (process-mark (get-buffer-process (current-buffer)))))
      (insert indent-str))))


(defun sage-shell-indent:indent-line ()
  " indent-line function using indent-line function in
python-mode"
  (let ((this-command 'indent-for-tab-command)
        (last-command (if (eq last-command 'sage-shell-tab-command)
                          'indent-for-tab-command
                        last-command))
        (line (buffer-substring-no-properties
               (save-excursion (comint-bol) (point))
               (line-end-position)))
        (col (- (point) (save-excursion (comint-bol) (point))))
        col1 line1)
    (with-current-buffer (sage-shell-indent:get-indenting-buffer)
      (delete-region (line-beginning-position)
                     (line-end-position))
      (insert line)
      (beginning-of-line) (goto-char (+ (point) col))
      ;; use indent function of python-mode
      (indent-for-tab-command)
      (setq col1  (- (point) (line-beginning-position))
            line1 (buffer-substring-no-properties
                   (line-beginning-position) (line-end-position))))
    (delete-region (line-beginning-position) (line-end-position))
    (save-excursion (insert line1))
    (comint-bol) (goto-char (+ (point) col1))))


;;; sage-shell-help
(defvar sage-shell-help:fontlock-keyword-regexp
  (rx (group (or (and bow (or "Base Class"
                              "Definition"
                              "DEFINITION"
                              "IMPLEMENTATION"
                              "String form"
                              "Docstring"
                              "EXAMPLES"
                              "EXAMPLE"
                              "File"
                              "Loaded File"
                              "Source File"
                              "OUTPUT"
                              "INPUT"
                              "Namespace"
                              "String Form"
                              "TESTS"
                              "Methods defined here"
                              "AUTHORS"
                              "AUTHOR"
                              "Type"
                              "Class Docstring"
                              "Class docstring"
                              "Constructor Docstring"
                              "Constructor information"
                              "ALGORITHM"
                              "Call def"
                              "Call docstring"
                              "Init definition"
                              "Init docstring")
                      ":")
                 (and bol (or "NAME"
                              "FILE"
                              "DATA"
                              "DESCRIPTION"
                              "PACKAGE CONTENTS"
                              "FUNCTIONS"
                              "CLASSES")
                      eol)
                 (and bow "sage: ")))))

(defvar sage-shell-help:help-buffer-name "*Sage Document*")

(define-derived-mode sage-shell:help-mode help-mode "Sage-doc"
  "Help mode for Sage"
  (font-lock-mode 1)
  (view-mode 1)
  (font-lock-add-keywords
   nil `((,sage-shell-help:fontlock-keyword-regexp 1 font-lock-keyword-face))))

(sage-shell:define-keys sage-shell:help-mode-map
  "C-c C-j" 'sage-shell-help:send-current-line
  "C-c C-z" 'sage-shell-edit:pop-to-process-buffer)

(defvar sage-shell-help:symbol-not-found-regexp
  "Object `.*?` not found."
  "Regexp that matches Sage's 'symbol not found' warning.")

(defun sage-shell-help:help-buffer-init (symbol)
  (let* ((case-fold-search t)
         (linenum (sage-shell-help:find-symbols-line-num
                   symbol sage-shell:process-buffer)))
    (goto-char (point-min))
    (save-excursion
      (while (re-search-forward (rx bow "sage: ") nil t)
        (replace-match (propertize "sage: " 'read-only t))))
    ;; make button for source file
    (save-excursion
      (while (and (re-search-forward (rx (or (and bol (or "Source File"
                                                          "Loaded File"
                                                          "File") ":"
                                                          (1+ blank))
                                             (and bol "FILE" eol)))
                                     nil t)
                  (re-search-forward "[^ \n\t]+" nil t))
        (let ((fname (match-string 0)))
          (sage-shell-help:file-type-make-button
           (match-beginning 0)
           (match-end 0)
           (if sage-shell:prefer-development-file-p
                   (sage-shell:src-version fname)
                 fname)
           linenum))))
    (when sage-shell:make-error-link-p
     (sage-shell:make-error-links (point-min) (point-max)))))

(cl-defun sage-shell-help:file-type-make-button
    (beg end file line &optional cont (recenter-arg 0))
  "If cont is a function, then cont will be called after visiting the file."
  (unless (button-at beg)
    (make-text-button
     beg end
     'sage-shell:file file 'sage-shell:line line
     'sage-shell:cont cont
     'sage-shell:buffer (current-buffer)
     'sage-shell:proc-buf sage-shell:process-buffer
     'action `(lambda (button)
                (let* ((linenum (button-get button 'sage-shell:line))
                       (cont (button-get button 'sage-shell:cont))
                       (proc-buf (button-get button 'sage-shell:proc-buf))
                       (file (button-get button 'sage-shell:file))
                       (cbuf (button-get button 'sage-shell:buffer)))
                  (with-selected-window (get-buffer-window cbuf)
                    (find-file-other-window file))
                  (with-current-buffer (get-file-buffer file)
                    (setq sage-shell:process-buffer proc-buf))
                  (select-window (get-buffer-window (get-file-buffer file)))
                  (when linenum
                    (goto-char (point-min))
                    (forward-line (1- linenum))
                    (recenter ,recenter-arg))
                  (when (functionp cont)
                    (funcall cont))))
     'follow-link t)))


(defun sage-shell-help:find-symbols-line-num (symbol process-buffer)
  "return line number"
  (let* ((str (sage-shell:send-command-to-string
               (format "%s(%s)"
                       (sage-shell:py-mod-func "print_source_line")
                       symbol)
               process-buffer)))
    (when (string-match "\\([0-9]+\\)" str)
      (string-to-number (match-string 1 str)))))

(defvar sage-shell-help:help-contents-list nil "help contents list")
(defvar sage-shell-help:help-contents-list-index 0
  "index 0 item is the newest.")

(defun sage-shell-help:make-forward-back-button ()
  (let ((len (length sage-shell-help:help-contents-list))
        (idx sage-shell-help:help-contents-list-index))
    (sage-shell:labels ((insert-btn
              (text arg)
              (insert-text-button
               text
               'sage-shell:help-history-arg arg
               'action
               (lambda (btn)
                 (sage-shell-help:forward-history
                  (button-get btn 'sage-shell:help-history-arg)))
               'follow-link t))
             (insert-forward-back-btn
              (sym)
              (save-excursion
                (goto-char (point-max))
                (newline)
                (case sym
                  ('forward (insert-btn "[forward]" 1))
                  ('back (insert-btn "[back]" -1))
                  ('both (insert-btn "[back]" -1)
                         (insert "  ")
                         (insert-btn "[forward]" 1))))))

      (cond
       ((eq len 1))
       ((and (> idx 0) (< idx (1- len))) (insert-forward-back-btn 'both))
       ((eq idx 0) (insert-forward-back-btn 'back))
       ((eq idx (1- len)) (insert-forward-back-btn 'forward))))))

(defun sage-shell-help:forward-history (arg)
  (interactive "p")
  (let ((inhibit-read-only t)
        (view-read-only nil)
        (lst sage-shell-help:help-contents-list)
        (idx sage-shell-help:help-contents-list-index))
    (erase-buffer)
    ;; insert history contents
    (insert (nth (- idx arg) lst))
    ;; update index
    (setq sage-shell-help:help-contents-list-index
          (- idx arg))
    ;; make button
    (sage-shell-help:make-forward-back-button)
    (goto-char (point-min))))

(defun sage-shell-help:backward-history (arg)
  (interactive "p")
  (sage-shell-help:forward-history (- arg)))

;; remap help-mode-map
(define-key sage-shell:help-mode-map
  [remap help-go-back] 'sage-shell-help:backward-history)
(define-key sage-shell:help-mode-map
  [remap help-go-forward] 'sage-shell-help:forward-history)


(cl-defun sage-shell-help:describe-symbol
    (symbol &optional
            (cmd (format "%s(%%S)" (sage-shell:py-mod-func "print_info"))))
  "Describe symbol, display help buffer and select the window."
  (let* ((buf (get-buffer-create sage-shell-help:help-buffer-name))
         (cmd-str (format cmd symbol))
         (str (sage-shell:send-command-to-string cmd-str))
         (proc (current-buffer)))
    (cond ((string-match sage-shell-help:symbol-not-found-regexp str)
           (message (format "Object %s not found." symbol)))
          (t (let ((inhibit-read-only t)
                   (help-window-select t)
                   (view-read-only nil))
               (with-help-window (buffer-name buf)
                 (with-current-buffer buf
                   (erase-buffer) (sage-shell:help-mode)
                   (setq sage-shell:process-buffer proc)
                   (make-marker)
                   (insert str)
                   (sage-shell-help:help-buffer-init symbol)

                   ;; add to history list
                   (let ((contents (buffer-substring (point-min) (point-max)))
                         (lst sage-shell-help:help-contents-list))
                     (unless (equal (car lst) contents)
                       (setq sage-shell-help:help-contents-list
                             (cons contents lst))))
                   ;; update history index
                   (setq sage-shell-help:help-contents-list-index 0)
                   ;; make forward or backward button
                   (sage-shell-help:make-forward-back-button))))))))

(defun sage-shell-help:send-current-line ()
  "In the help buffer, if current line contains a string 'sage:',
send current line to Sage process buffer."
  (interactive)
  (let ((line (save-excursion
                (beginning-of-line)
                (when (re-search-forward
                       (rx "sage: " (group (1+ nonl))) nil
                       (line-end-position))
                  (match-string-no-properties 1)))))
    (sage-shell:awhen line
      (sage-shell-edit:exec-command-base :command it :insert-command-p t
                                   :display-function 'display-buffer))))


;;; make err link
(defvar sage-shell:make-err-link--line-regexp
  (rx bol (group (1+ (regexp "[^
 ]")) (or ".pyc" ".pyx" ".py" ".so")) eow " in"))

(defun sage-shell:make-err-link--fname-conv (filename)
  (cond ((string-match (rx (or ".py" ".pyc") eol) filename)
         (let ((fname (concat (file-name-sans-extension filename) ".py")))
           (if sage-shell:prefer-development-file-p
               (sage-shell:src-version fname)
             fname)))
        ((string-match (rx ".so" eol) filename)
         (sage-shell:src-version filename))
        (t filename)))

(defun sage-shell:research-forward-w-bd (reg bd)
  (when (< (point) bd)
    (re-search-forward reg bd t)))

(defun sage-shell:make-error-links (beg end)
  (save-excursion
    (goto-char beg)
    (cl-loop while (sage-shell:research-forward-w-bd
                    sage-shell:make-err-link--line-regexp end)
             for fbeg = (match-beginning 1)
             for fend = (match-end 1)
             for file-org-name = (match-string 1)
             for filename = (sage-shell:make-err-link--fname-conv
                             file-org-name)
             for linenum = nil
             for cont = nil
             if (or (and (string-match (rx ".so" eol) file-org-name)
                         (prog1 t
                           (forward-line 0)
                           (when (re-search-forward
                                  (rx "in" (1+ space)
                                      (group (1+ (or alnum "_" "-" "."))))
                                  (line-end-position) t)
                             (setq cont (sage-shell:make-error-links--cont
                                         file-org-name (match-string 1))))))
                    (progn
                      (forward-line 1)
                      (and (looking-at (rx bol (1+ whitespace)
                                           (1+ num)))
                           (when (sage-shell:research-forward-w-bd
                                  (rx bol (1+ "-") ">"
                                      (1+ whitespace)
                                      (group (1+ num)))
                                  end)
                             (setq linenum
                                   (string-to-number (match-string 1)))))))
             do
             (sage-shell-help:file-type-make-button
              fbeg fend filename linenum cont nil))))


(defun sage-shell:make-error-links--cont (f-org-name func-name)
  (when (and (sage-shell:awhen (string-match (sage-shell:sage-root) f-org-name)
               (= it 0))
             (string-match (rx "site-packages/" (group "sage" (1+ nonl)))
                           (file-name-sans-extension f-org-name)))
    (let* ((l1 (split-string (match-string 1 f-org-name) "/"))
           (l2 (split-string func-name (rx ".")))
           (func-ls (cl-loop for a1 on l1 for a2 on l2
                             unless a1
                             finally return a2)))
      (lexical-let ((func-ls func-ls))
        (lambda ()
          (goto-char (point-min))
          (dolist (a func-ls)
            (re-search-forward
             (rx-to-string
              `(and (or "def" "cdef" "cpdef" "class")
                    (or whitespace
                        (and whitespace
                             (0+ nonl)
                             whitespace))
                    ,a (0+ whitespace) "("))
             nil t))
          (forward-line 0))))))


;; inputs outputs
(defvar sage-shell:list-outputs-buffer "*Sage Outputs*")
(defvar sage-shell:lo-delim "@sage_shell_delim@")
(defvar sage-shell:list-outputs-points nil)

(defun sage-shell:list-outputs ()
  (interactive)
  (let ((b (get-buffer-create sage-shell:list-outputs-buffer))
        (proc-buf sage-shell:process-buffer))
    (with-current-buffer b
      (let ((inhibit-read-only t)
            (view-read-only nil))
        (erase-buffer)
        (sage-shell:list-outputs-mode)
        (setq sage-shell:process-buffer proc-buf)
        (let* ((win (get-buffer-window (pop-to-buffer b)))
               (delim (mapconcat
                       (lambda (x) "-")
                       (number-sequence 1 (window-width win)) ""))
               (out (sage-shell:-inputs-outputs)))
          (with-current-buffer b
            (save-excursion
              (goto-char (point-min))
              (let ((pts (cl-loop for a in out
                                  with pts = nil
                                  do
                                  (insert a)
                                  (insert delim)
                                  (push (1+ (point)) pts)
                                  finally return (nreverse pts))))
                (setq sage-shell:list-outputs-points
                      (cons 1 (butlast pts)))))))))))


(defvar sage-shell:-inputs-outputs-cached nil)
(defun sage-shell:-inputs-outputs-clear-cache ()
  (setq sage-shell:-inputs-outputs-cached nil))
(make-variable-buffer-local 'sage-shell:-inputs-outputs-cached)
(defun sage-shell:-inputs-outputs ()
<<<<<<< HEAD
  (sage-shell:aif sage-shell:-inputs-outputs-cached
      it
    (setq sage-shell:-inputs-outputs-cached
          (let ((s (sage-shell:send-command-to-string
                    (sage-shell:py-mod-func
                     (format "print_inputs_outputs(%s, '%s', %s)"
                             (or sage-shell:list-outputs-max-line-num
                                 "None")
                             sage-shell:lo-delim
                             (if sage-shell:list-outputs-reversed-order-p
                                 "True"
                               "False"))))))
            (butlast (split-string s sage-shell:lo-delim))))))
=======
  (with-current-buffer sage-shell:process-buffer
    (sage-shell:aif sage-shell:-inputs-outputs-cached
        it
      (setq sage-shell:-inputs-outputs-cached
            (let ((s (sage-shell:send-command-to-string
                      (sage-shell:py-mod-func
                       (format "print_inputs_outputs(%s, '%s', %s)"
                               (or sage-shell:list-outputs-max-line-num
                                   "None")
                               sage-shell:lo-delim
                               (if sage-shell:list-outputs-reversed-order-p
                                   "True"
                                 "False"))))))
              (butlast (split-string s sage-shell:lo-delim)))))))
>>>>>>> 73b4a5b9

(defun sage-shell:output-forward (arg)
  (interactive "p")
  (let* ((pt (point))
         (marg (- arg))
         (cr (cl-loop for a on sage-shell:list-outputs-points
                      if (and (<= (car a) pt) (cadr a) (< pt (cadr a)))
                      return a
                      finally return (last sage-shell:list-outputs-points))))
    (let* ((l-cr (length cr))
           (l-pts (length sage-shell:list-outputs-points))
           (dest (cond ((>= arg l-cr) (car (last cr)))
                       ((equal arg 0) (car cr))
                       ((> arg 0) (nth arg cr))
                       ((>= marg (- l-pts l-cr)) 1)
                       (t (nth (- l-pts l-cr marg)
                               sage-shell:list-outputs-points)))))
      (goto-char dest))))

(defun sage-shell:output-backward (arg)
  (interactive "p")
  (sage-shell:output-forward (- arg)))

(define-derived-mode sage-shell:list-outputs-mode special-mode
  "Sage Outputs"
  (font-lock-add-keywords
   nil `((,(rx bol (or "In " "Out") "[" (1+ num) "]:") .
          'comint-highlight-prompt))))

(sage-shell:define-keys sage-shell:list-outputs-mode-map
  "n" 'sage-shell:output-forward
  "p" 'sage-shell:output-backward)


;;; sage-shell-interfaces

(defvar sage-shell-interfaces:optional-interfaces
  '("axiom" "gap3" "gnuplot" "kash" "magma"
    "maple" "matlab" "mathematica" "octave"
    "giac")
  "Interfaces not installed by default.")

(defun sage-shell-cpl:interface-trans (interface)
  (cond ((string= interface "pari") "gp")
        (t interface)))

(defun sage-shell-interfaces:current-interface ()
  (save-excursion
    ;; goto last prompt
    (goto-char (process-mark (get-buffer-process (current-buffer))))
    (forward-line 0)
    (sage-shell:->> (sage-shell:aif (cl-loop for str in sage-shell-interfaces:other-interfaces
                              if (looking-at (concat str ": ")) return str)
                  it
                (if (looking-at sage-shell:prompt-regexp)
                    "sage"
                  ;; otherwise
                  (let ((lstline (ring-ref comint-input-ring 0)))
                    (when (string-match
                           (rx (group (1+ alnum)) (or "." "_") "console")
                           lstline)
                      (match-string-no-properties 1 lstline)))))
              sage-shell-cpl:interface-trans)))

;; Define many global variables
(cl-loop for i in (append sage-shell-interfaces:other-interfaces '("sage"))
      do
      (set (intern (format "sage-shell-cpl:%s-info" i))
           (list
            ;; command regexp
            (cons 'cmd-rxp "[a-zA-Z0-9_]+")
            (cons 'var-chars "a-zA-Z0-9_")
            ;; if 'trait_names' has the argument 'verbose' then its message.
            (cons 'verbose nil)
            ;; cache file
            (cons 'cache-file nil))))

(defun sage-shell-interfaces:set (interface &rest attributes-values)
  (when (sage-shell:in interface (cons "sage" sage-shell-interfaces:other-interfaces))
    (let ((alist (symbol-value
                  (intern (format "sage-shell-cpl:%s-info" interface)))))
      (cl-loop for (att val) in (sage-shell:group attributes-values)
            do
            (sage-shell:aif (assoc att alist)
                (setcdr it val)
              (error (format "No such attribute %S" att)))
            finally return val))))

(defun sage-shell-interfaces:get (interface attribute)
  (when (sage-shell:in interface (cons "sage" sage-shell-interfaces:other-interfaces))
    (let ((alist (symbol-value
                  (intern (format "sage-shell-cpl:%s-info" interface)))))
      (sage-shell:aif (assoc attribute alist)
          (cdr-safe it)
        (error (format "No such attribute %S" attribute))))))

(defun sage-shell-interfaces:update-cmd-lst (itfc)
  (with-current-buffer sage-shell:process-buffer
    (sage-shell-cpl:set-cmd-lst itfc nil)
    (let ((sexp (sage-shell-cpl:completion-init
                 t :compl-state
                 `((interface . ,itfc)
                   (var-base-name . nil)
                   (types "interface")))))
      (sage-shell-cpl:candidates
       :sexp sexp
       :state `((interface . ,itfc)
                (types "interface")
                (var-base-name . nil)))
      (sage-shell-cpl:get-cmd-lst itfc))))

(defun sage-shell-interfaces:looking-back-var (interface)
  (let ((rgexp (sage-shell-interfaces:get interface 'cmd-rxp))
        (chars (sage-shell-interfaces:get interface 'var-chars)))
    (save-excursion
      (when (and (not (equal (skip-chars-backward chars) 0))
                 (looking-at rgexp))
        (point)))))

;; set verbose message and cache-file name
(cl-loop for itf in '("maple" "maxima")
      do
      (sage-shell-interfaces:set
       itf
       'cache-file
       (expand-file-name (format "%s_commandlist_cache.sobj" itf)
                         sage-shell:dot-sage))
      (sage-shell-interfaces:set
       itf
       'verbose
       (format
        (concat
         "Building %s command completion list (this takes "
         "a few seconds only the first time you do it).\n"
         "To force rebuild later, delete %s.")
        itf
        (sage-shell-interfaces:get itf 'cache-file))))

(sage-shell-interfaces:set
 "magma"
 'cache-file
 (expand-file-name "magma_intrinsic_cache.sobj" sage-shell:dot-sage))

(sage-shell-interfaces:set
 "magma"
 'verbose
 (format
  (concat
   "Creating list of all Magma intrinsics for use in completion. "
   "This takes a few minutes the first time, but is saved to the "
   "file '%s' for future instant use. "
   "Magma may produce errors during this process, which are safe to ignore. "
   "Delete that file to force recreation of this cache. \n"
   "Scanning Magma types ...")
  (sage-shell-interfaces:get "magma" 'cache-file)))


;;; sage-shell-cpl
(defvar sage-shell-cpl:current-state
  (list
   ;; name of the interface (string)
   (cons 'interface nil)
   ;; nil or the point of the beggining of completion
   (cons 'prefix nil)
   ;; nil or the base name of the variable name
   (cons 'var-base-name nil)
   ;; In some cases, we need different kinds of candidates.
   ;; For example, candidates which follow "gap." should contain
   ;; gap commands and attributes of a variable gap.
   ;; An element of types should be eqaul to one of
   ;; "interface", "attributes".
   (cons 'types nil)))

(defun sage-shell:-to-python-dict (alst)
  "nil is converted to None."
  (format "{%s}"
          (mapconcat
           'identity
           (cl-loop for (a . b) in alst
                    collect (format "\"%s\": %s" a
                                    (cond ((or (stringp b)
                                               (numberp b)) (format "%S" b))
                                          ((eq b t) "True")
                                          ((eq b nil) "None")
                                          ((listp b)
                                           (sage-shell:-to-python-list b)))))
           ", ")))

(defun sage-shell:-to-python-list (ls)
  (format "[%s]"
          (mapconcat 'identity
                     (cl-loop for a in ls
                              collect (format "%S" a))
                     ", ")))

(make-variable-buffer-local 'sage-shell-cpl:current-state)


(defun sage-shell-cpl:get (state attribute)
  (sage-shell:aif (assoc attribute state)
      (cdr-safe it)))


(defun sage-shell-cpl:get-current (attribute)
  (sage-shell-cpl:get sage-shell-cpl:current-state
                      attribute))

(defun sage-shell-cpl:set (state &rest attributes-values)
  (cl-loop for (att val) in (sage-shell:group attributes-values)
             do
             (sage-shell:aif (assoc att state)
                 (setcdr it val)
               (error (format "No such attribute %S" att)))
             finally return val))

(defun sage-shell-cpl:set-current (&rest attributes-values)
  (apply 'sage-shell-cpl:set sage-shell-cpl:current-state
         attributes-values))

(defun sage-shell-cpl:var-base-name-and-att-start (cur-intf)
  "Returns cons of the base name of the variable and the point of
   beginig of the attribute. For example, if there is a python
   code 'abc.de' and the point is at 'd' or 'e' and 'abc' does
   not call any functions, this returns cons of a string 'abc'
   and the point at 'd', otherwise nil."
  (let ((bol (line-beginning-position))
        (var-chars (sage-shell-interfaces:get cur-intf 'var-chars))
        att-beg base-end)
    (save-excursion
      (skip-chars-backward var-chars bol)
      (setq att-beg (point))
      (when (looking-back (rx "." (0+ whitespace)) bol)
        (save-excursion
          (skip-chars-backward " " bol)
          (forward-char -1)
          (skip-chars-backward " " bol)
          (setq base-end (point)))
        (sage-shell:awhen (sage-shell-cpl:base-name-att-beg-rec
                           var-chars bol)
          (let ((base-name (buffer-substring-no-properties it base-end)))
            (unless (or (string= base-name "")
                        ;; when base-name does not call any functions
                        (string-match (rx (or (group (or alnum "_")
                                                     (0+ whitespace)
                                                     "(")
                                              "%"
                                              ;; There exists a possibility
                                              ;; that base-name contains '..'.
                                              (and "." (0+ whitespace)
                                                   ".")))
                                      base-name))
              (cons base-name att-beg))))))))

(defun sage-shell-cpl:base-name-att-beg-rec (var-chars bol)
  (save-excursion
      (skip-chars-backward var-chars bol)
      (if (not (looking-back (rx "." (0+ whitespace)) bol))
          (point)
        (forward-char -1)
        (skip-chars-backward " " bol)
        (if (looking-back (rx (or ")" "]")) bol)
            (when (ignore-errors (backward-list))
              (skip-chars-backward " " bol)
              (sage-shell-cpl:base-name-att-beg-rec var-chars bol))
          (skip-chars-backward " " bol)
          (sage-shell-cpl:base-name-att-beg-rec var-chars bol)))))

(cl-defun sage-shell-cpl:parse-current-state
    (&optional (cur-intf (sage-shell-interfaces:current-interface)))
  "Returns the current state as an alist. Used in a repl buffer."
  (let* ((case-fold-search nil)
         (base-and-beg (sage-shell-cpl:var-base-name-and-att-start cur-intf))
         (base-name (car-safe base-and-beg))
         (att-beg (cdr-safe base-and-beg))
         (itfcs sage-shell-interfaces:other-interfaces)
         (intf (unless att-beg
                 (or (sage-shell:in cur-intf itfcs)
                     (save-excursion
                       (let ((pt (point)))
                         (forward-line 0)
                         (sage-shell:awhen
                             (re-search-forward
                              (format "\\<%s\\(?:\\.eval\\)? *\\((\\)[^)\n]+"
                                      (regexp-opt itfcs 1)) nil t)
                           (when (and (<= (match-end 2) pt)
                                      (<= pt it))
                             (match-string-no-properties 1))))))))
         (state nil)
         (types nil))
    ;; Code for side effects.
    (cond
     ;; When the word at point is an attribute
     (att-beg
      (sage-shell:push-elmts state
        'var-base-name base-name
        'prefix att-beg)
      (push "attributes" types)
      (cond ((sage-shell:in base-name itfcs)
             (sage-shell:push-elmts state
               'interface base-name)
             (push "interface" types))
            (t (sage-shell:push-elmts state
                 'interface "sage"))))

     ;; When the current interface is not sage or the point is
     ;; in a function one of gp.eval, gp, gap.eval, ...
     (intf
      (sage-shell:push-elmts state
        'interface intf
        'var-base-name nil
        'prefix (sage-shell-interfaces:looking-back-var intf))
      (push "interface" types))

     ;; When the current interface is sage
     ((string= cur-intf "sage")
      (sage-shell:push-elmts state
        'interface "sage"
        'var-base-name nil
        'prefix (sage-shell-interfaces:looking-back-var "sage"))
      (push "interface" types)))

    (sage-shell:push-elmts state
      'types types)
    ;; Returns state.
    state))

(defun sage-shell-cpl:parse-and-set-state ()
  "Parse the current state and set the state."
  (setq sage-shell-cpl:current-state (sage-shell-cpl:parse-current-state)))

(defun sage-shell-cpl:prefix ()
  (when (and (get-buffer-process sage-shell:process-buffer)
             (sage-shell-interfaces:current-interface))
    (sage-shell-cpl:parse-and-set-state)
    (sage-shell-cpl:get-current 'prefix)))

(cl-defun sage-shell-cpl:-types (compl-state make-cache-file-p)
  (let* ((types (sage-shell-cpl:get compl-state 'types))
         (interface (sage-shell-cpl:get compl-state 'interface))
         (update-cmd-p
          (cond (make-cache-file-p
                 (not (string= interface "magma")))
                (t (null (sage-shell-cpl:get-cmd-lst interface))))))
    (if update-cmd-p
        types
      (cl-loop for a in types
               unless (string= a "interface")
               collect a))))

(defvar sage-shell-cpl:-last-sexp nil)
(defvar sage-shell-cpl:-dict-keys '(interface var-base-name))
(cl-defun sage-shell-cpl:completion-init
    (sync &key (output-buffer sage-shell:output-buffer)
          (compl-state sage-shell-cpl:current-state)
          (cont nil))
  "If SYNC is non-nil, return a sexp. If not return value has no
meaning and `sage-shell-cpl:-last-sexp' will be set when the
redirection is finished.  If CONT is non-nil, it should be a
function with no arguments.  CONT will be called when the
redirection is finished.  This function set the command list by
using `sage-shell-cpl:set-cmd-lst'"
  ;; when current line is not in a block and current interface is 'sage'
  (setq sage-shell-cpl:-last-sexp nil)
  (when (and (sage-shell:at-top-level-and-in-sage-p)
             (sage-shell:redirect-finished-p)
             (sage-shell:output-finished-p))
    (let* ((interface (sage-shell-cpl:get compl-state 'interface))
           (verbose (sage-shell-interfaces:get interface 'verbose))
           (make-cache-file-p
            ;; 'verbose' and 'interface' is installed and cache file
            ;; does not exit
            (and (not (sage-shell-cpl:get-cmd-lst interface))
                 verbose
                 (not (file-exists-p (sage-shell-interfaces:get
                                      interface 'cache-file)))
                 (or (not (sage-shell:in
                           interface
                           sage-shell-interfaces:optional-interfaces))
                     (executable-find interface))))
           (types (sage-shell-cpl:-types compl-state make-cache-file-p)))
      (when make-cache-file-p
        ;; Show verbose message and make a cache file.
        (sage-shell-cpl:init-verbose interface verbose))
      (when (and types (listp types))
        (let ((cmd (format
                    "%s(%s, %s)"
                    (sage-shell:py-mod-func "print_cpl_sexp" )
                    (sage-shell:-to-python-list types)
                    (sage-shell:-to-python-dict
                     (cl-loop for (a . b) in compl-state
                              if (sage-shell:in a sage-shell-cpl:-dict-keys)
                              collect (cons a b))))))
          (sage-shell:send-command cmd nil output-buffer sync)
          (lexical-let ((output-buffer output-buffer)
                        (proc-buf sage-shell:process-buffer)
                        (cont cont)
                        (compl-state compl-state))
            (sage-shell:after-redirect-finished
              (with-current-buffer output-buffer
                (goto-char (point-min))
                (setq sage-shell-cpl:-last-sexp
                      (condition-case err
                          (read (current-buffer))
                        (end-of-file (unless (= (buffer-size) 0)
                                       (signal (car err) (cdr err))))
                        (error (signal (car err) (cdr err))))))
              (sage-shell-cpl:-set-cmd-lst
               compl-state sage-shell-cpl:-last-sexp)
              (when cont
                (funcall cont))))
          (if sync
              sage-shell-cpl:-last-sexp))))))

(defun sage-shell-cpl:-set-cmd-lst (state sexp)
  (let ((int (sage-shell-cpl:get state 'interface)))
    (when (and (sage-shell:in
                "interface" (sage-shell-cpl:get state 'types))
               (null (sage-shell-cpl:get-cmd-lst int)))
      (let ((ls (assoc-default "interface" sexp)))
        (when ls
          (sage-shell-cpl:set-cmd-lst
           int
           (cl-loop with regexp =
                    (format "^%s"
                            (sage-shell-interfaces:get int 'cmd-rxp))
                    for s in ls
                    if (string-match regexp s)
                    collect s)))))))

(defun sage-shell-cpl:init-verbose (interface verbose)
  (cond
   ((not (string= interface "magma"))
    (message verbose))

   (t (let* ((tmp-file (make-temp-file "sage" nil ".sage"))
             (proc-name "sage-shell-magma-complete"))
        ;; if the interface is magma, start new process
        (with-temp-buffer
          (insert (format "%s.trait_names(verbose=False)" interface))
          (write-region (point-min) (point-max) tmp-file nil 'silent))
        (unless (cl-loop for p in (process-list)
                      thereis
                      (equal (process-name p) proc-name))
          (message verbose)
          (lexical-let ((time (cadr (current-time)))
                        (proc (start-process proc-name nil
                                             (sage-shell:sage-executable)
                                             tmp-file)))
            (set-process-sentinel
             proc
             (lambda (proc event)
               (message
                "Scanning Magma types ... Done! (%d seconds)\n Saving cache to
'%s' for future instant use\n.  Delete the above file to force re-creation of the cache."
                (- (cadr (current-time)) time)
                (sage-shell-interfaces:get "magma" 'cache-file))))))))))

(defun sage-shell-cpl:switch-to-another-interface-p (line)
  "Returns non nil when LINE contains %gp, gp.console(), gp.interact(), ..."
  (cl-loop for itf in sage-shell-interfaces:other-interfaces
        if (string-match
            (concat
             "\\("
             (mapconcat
              'identity
              (list (concat "%" itf "\\>")
                    (concat itf "\\.console()")
                    (concat itf "\\.interact()"))
              "\\|") "\\)")
            line)
        do (return itf)))

(defun sage-shell-cpl:cmds-symbol (intf)
  (intern (format "sage-shell-cpl:%s-commands" intf)))

(defvar sage-shell-cpl:sage-commands nil "List of global objects
of current Sage process.")
(make-variable-buffer-local 'sage-shell-cpl:sage-commands)

(cl-loop for i in sage-shell-interfaces:other-interfaces
      for sym = (sage-shell-cpl:cmds-symbol i)
      do (set sym nil))

(defun sage-shell-cpl:set-cmd-lst (intf lst)
  (if (sage-shell:in intf (cons "sage" sage-shell-interfaces:other-interfaces))
      (sage-shell:awhen (sage-shell:aand sage-shell:process-buffer (get-buffer it))
        (with-current-buffer it
          (set (sage-shell-cpl:cmds-symbol intf) lst)))
    (error (format "No interface %s" intf))))

(defun sage-shell-cpl:get-cmd-lst (intf)
  (if (sage-shell:in intf (cons "sage" sage-shell-interfaces:other-interfaces))
      (sage-shell:awhen (sage-shell:aand sage-shell:process-buffer (get-buffer it))
        (with-current-buffer it
          (symbol-value (sage-shell-cpl:cmds-symbol intf))))
      (error (format "No interface %s" intf))))

(defun sage-shell-cpl:to-objname-to-send (can)
  (let* ((var-base-name (sage-shell-cpl:get-current 'var-base-name))
         (interface (cond ((sage-shell:in (sage-shell-interfaces:current-interface)
                                    sage-shell-interfaces:other-interfaces)
                           (sage-shell-interfaces:current-interface))
                          (t (sage-shell-cpl:get-current 'interface)))))
    (cond (var-base-name (concat var-base-name "." can))
          ((sage-shell:in interface sage-shell-interfaces:other-interfaces)
           (concat interface "." can))
          (t can))))

(defun sage-shell-cpl:candidates-sync (&optional regexp)
  (sage-shell-cpl:parse-and-set-state)
  (let ((cur-intf (sage-shell-interfaces:current-interface)))
    (sage-shell-cpl:candidates
     :sexp (sage-shell-cpl:completion-init t)
     :regexp (or regexp (sage-shell-interfaces:get cur-intf 'cmd-rxp)))))

(defun sage-shell-cpl:trans-sexp (sexp state)
  "Trasnform SEXP so that the union of cdr is an appropriate list
 of candidates."
  (let ((types (sage-shell-cpl:get state 'types))
        (int (sage-shell-cpl:get state 'interface)))
    (cond ((and (sage-shell:in "interface" types)
                (null (assoc "interface" sexp)))
           (cons (cons "interface" (sage-shell-cpl:get-cmd-lst int))
                 sexp))
          (t sexp))))

(defun sage-shell-cpl:-default-regexp-alst (keys state)
  (let ((regexp (sage-shell-interfaces:get "sage" 'cmd-rxp)))
    (cl-loop for k in keys
             collect
             (cons k regexp))))

(defun sage-shell-cpl:-use-filter-p (type state)
  (cond ((string= type "interface")
         (string= (sage-shell-cpl:get state 'interface) "sage"))
        (t (sage-shell:in type '("attributes")))))

(cl-defun sage-shell-cpl:candidates
    (&key (regexp nil) (sexp sage-shell-cpl:-last-sexp)
          (state sage-shell-cpl:current-state) (keys t))
  "Collect candidates matching (concat \"^\" REGEXP).
If KEYS is a list of string, then it collects only cdr of SEXP
whose key is in KEYS."
  (let* ((sexp1 (sage-shell-cpl:trans-sexp sexp state))
         (keys1 (cond ((listp keys) keys)
                      (t (sage-shell-cpl:get state 'types))))
         (regexp1 (format "^%s"
                          (or regexp (sage-shell-interfaces:get
                                      "sage" 'cmd-rxp)))))
    (cl-loop for (type . cands) in sexp1
             if (or (eq keys t)
                    (sage-shell:in type keys))
             append
             (if (sage-shell-cpl:-use-filter-p type state)
                 (cl-loop for s in cands
                          if (string-match regexp1 s)
                          collect s)
               cands))))

(defvar sage-shell:completion-sync-cached nil)
(make-variable-buffer-local 'sage-shell:completion-sync-cached)
(defun sage-shell:clear-completion-sync-cached ()
  (sage-shell:with-current-buffer-safe sage-shell:process-buffer
      (setq sage-shell:completion-sync-cached nil)))

(defvar sage-shell:-python-builtins
  '("__import__" "abs" "all" "and" "any" "apply" "as" "assert" "basestring"
    "bin" "bool" "break" "buffer" "bytearray" "callable" "chr" "class"
    "classmethod" "cmp" "coerce" "compile" "complex" "continue" "def" "del"
    "delattr" "dict" "dir" "divmod" "elif" "else" "enumerate" "eval" "except"
    "exec" "execfile" "file" "filter" "finally" "float" "for" "format" "from"
    "frozenset" "getattr" "global" "globals" "hasattr" "hash" "help" "hex"
    "id" "if" "import" "in" "input" "int" "intern" "is" "isinstance" "issubclass"
    "iter" "lambda" "len" "list" "locals" "long" "map" "max" "memoryview" "min"
    "next" "not" "object" "oct" "open" "or" "ord" "pass" "pow" "print" "print"
    "property" "raise" "range" "raw_input" "reduce" "reload" "repr" "return"
    "reversed" "round" "set" "setattr" "slice" "sorted" "staticmethod" "str"
    "sum" "super" "try" "tuple" "type" "unichr" "unicode" "vars"
    "while" "with" "xrange" "yield" "zip"))

(defun sage-shell:completion-at-point-func ()
  "Used for completion-at-point. The result is cached."
  (let ((old-int (sage-shell-cpl:get-current 'interface))
        (old-pref (sage-shell-cpl:get-current 'prefix))
        (old-name (sage-shell-cpl:get-current 'var-base-name))
        (wab (sage-shell:word-at-pt-beg))
        (var-name (progn
                    (sage-shell-cpl:parse-and-set-state)
                    (sage-shell-cpl:get-current 'var-base-name))))
    (cond ((and
            old-int (string= old-int "sage") old-pref
            ;; same line as the last completion
            (or (= (line-number-at-pos wab) (line-number-at-pos old-pref))
                (sage-shell:clear-completion-sync-cached))
            var-name
            (assoc-default var-name sage-shell:completion-sync-cached))
           (list wab (point) (assoc-default var-name
                                            sage-shell:completion-sync-cached)))
          (t (list wab
                   (point)
                   (cond
                    (var-name
                     (setq sage-shell:completion-sync-cached
                           (cons (cons var-name
                                       (sage-shell-cpl:candidates-sync
                                        sage-shell:completion-candidate-regexp))
                                 sage-shell:completion-sync-cached))
                     (assoc-default var-name sage-shell:completion-sync-cached))
                    (t (append sage-shell:-python-builtins
                               sage-shell-cpl:-cands-in-current-session
                               (sage-shell-cpl:candidates-sync
                                sage-shell:completion-candidate-regexp)))))))))

(defun sage-shell:symbol-beg ()
  (save-excursion
    (let ((chars (sage-shell-interfaces:get
                  (sage-shell-interfaces:current-interface)
                  'var-chars)))
      (skip-chars-backward chars))
    (point)))

(defun sage-shell:pcomplete-parse-args ()
  (let ((sb (sage-shell:symbol-beg)))
    (list
     (list (buffer-substring-no-properties
            sb (point)))
     sb)))

(defun sage-shell:pcomplete-setup ()
  (set (make-local-variable 'pcomplete-parse-arguments-function)
       'sage-shell:pcomplete-parse-args)
  (set (make-local-variable 'pcomplete-default-completion-function)
       'sage-shell:pcomplete-default-completion)
  (set (make-local-variable 'pcomplete-command-completion-function)
       'sage-shell:pcomplete-default-completion)
  (set (make-local-variable 'pcomplete-termination-string) "")
  (set (make-local-variable 'pcomplete-cycle-completions) nil))

(defun sage-shell:pcomplete-default-completion ()
  (pcomplete-here
   (all-completions (buffer-substring-no-properties
                     (sage-shell:symbol-beg)
                     (point))
                    (car (last (sage-shell:completion-at-point-func))))))


;;; sage-edit
(defun sage-shell-edit:process-alist ()
  (or (sage-shell:aif (get-buffer-process sage-shell:process-buffer)
          (list (cons it (process-name it))))
      (let ((case-fold-search nil))
        (cl-loop for proc in (process-list)
                 for buffer-name = (sage-shell:aif (process-buffer proc)
                                       (buffer-name it))
                 for proc-name = (process-name proc)
                 if (and buffer-name
                         (string-match (rx bol "*Sage*"
                                           (zero-or-one "<" (1+ num) ">") eol)
                                       buffer-name))
                 collect (cons proc-name proc)))))

(defun sage-shell:set-process-buffer ()
  (interactive)
  (setq sage-shell:process-buffer nil)
  (sage-shell-edit:set-sage-proc-buf-internal)
  (sage-shell:aif (get-buffer sage-shell:process-buffer)
      (message (format "Set the process buffer to buffer %s."
                       (buffer-name it)))))

;; TODO Remove unused argument verbose.
(cl-defun sage-shell-edit:set-sage-proc-buf-internal
    (&optional (start-p t) (select-p t))
  "Set `sage-shell:process-buffer'"
  (or (and (bufferp sage-shell:process-buffer)
           (get-buffer-process sage-shell:process-buffer))
      (let ((proc-alist (sage-shell-edit:process-alist))
            (cur-buf (current-buffer)))
        (cond
         ;; if there are no processes
         ((null proc-alist)
          (when (and start-p
                     (y-or-n-p (concat "Threre are no Sage processes. "
                                       "Start new process? ")))
            (let ((proc-buf
                   (sage-shell:run
                    (sage-shell:read-command) nil 'display-buffer)))
              (with-current-buffer cur-buf
                (setq sage-shell:process-buffer proc-buf)))))
         ;; if there are multiple processes
         ((consp (cdr proc-alist))
          (when select-p
            (let* ((buffer-names
                    (cl-loop for (proc-name . proc) in proc-alist
                             collect (buffer-name (process-buffer proc))))
                   (buffer-name
                    (completing-read
                     (concat
                      "There are multiple Sage processes. "
                      "Please select the process buffer: ")
                     buffer-names nil nil (car (last buffer-names))))
                   (proc (get-buffer-process buffer-name)))
              (setq sage-shell:process-buffer (process-buffer proc)))))
         ;; if there is exactly one process
         (t (setq sage-shell:process-buffer
                  (process-buffer (cdar proc-alist))))))))

(defvar sage-shell:original-mode-line-process nil)

(defun sage-shell:change-mode-line-process (on)
  (cond (on
         (unless sage-shell:original-mode-line-process
           (setq sage-shell:original-mode-line-process mode-line-process))
         (setq mode-line-process
               (sage-shell:aif mode-line-process
                   (list (concat (car it) " load"))
                 (list ":%s load"))))
        (t (setq mode-line-process sage-shell:original-mode-line-process))))

(cl-defun sage-shell-edit:exec-command-base
    (&key command pre-message post-message switch-p
          (display-function nil) (insert-command-p nil) (before-sentence nil))
  "If `insert-command-p' is non-nil, then it inserts `command' in
the process buffer. If `before-sentence' is non-nil, it will be
inserted in the process buffer before executing the command."
  ;; set sage process buffer
  (sage-shell-edit:set-sage-proc-buf-internal)

  (with-current-buffer sage-shell:process-buffer
    (sage-shell:change-mode-line-process t)
    (force-mode-line-update))

  (sage-shell:awhen pre-message (message it))

  (lexical-let ((command command)
                (post-message post-message)
                (insert-command-p insert-command-p)
                (display-function display-function)
                (before-sentence before-sentence))

    (sage-shell:as-soon-as (sage-shell:output-finished-p)
      (let ((win (get-buffer-window sage-shell:process-buffer))
            (args (list command insert-command-p before-sentence)))
        (if (and (windowp win) (window-live-p win))
            (with-selected-window win
              (apply 'sage-shell-edit:exec-cmd-internal args))
          (apply 'sage-shell-edit:exec-cmd-internal args)))
      (when post-message
        (sage-shell:after-output-finished
          (message post-message)))
      ;; display buffer
      (when display-function
        (sage-shell:after-output-finished
          (let ((win (funcall display-function sage-shell:process-buffer)))
            (when (and (windowp win)
                       (window-live-p win))
              (with-selected-window win
                (goto-char (process-mark
                            (get-buffer-process sage-shell:process-buffer))))))))
      (sage-shell:after-output-finished
        (with-current-buffer sage-shell:process-buffer
          (sage-shell:change-mode-line-process nil))))
    (when switch-p (pop-to-buffer sage-shell:process-buffer))))

(defun sage-shell-edit:exec-cmd-internal
    (command insert-command-p before-sentence)
  (let* ((proc (get-buffer-process sage-shell:process-buffer))
         (pmark (process-mark proc)))
    (with-current-buffer sage-shell:process-buffer
      (goto-char pmark)
      (end-of-line)
      (let* ((bol (comint-line-beginning-position))
             (eol (line-end-position))
             (line (buffer-substring-no-properties bol eol)))
        (delete-region bol eol)
        (sage-shell:awhen before-sentence
          (insert it)
          (set-marker pmark (point)))
        (cond (insert-command-p
               (goto-char pmark)
               (insert command)
               (sage-shell:send-input))
              (t (sage-shell:prepare-for-send)
                 (comint-send-string proc (concat command "\n"))))
        (save-excursion
          (insert line))))))

(defvar sage-shell-edit:temp-file-base-name "sage_shell_mode_temp")

(defun sage-shell-edit:make-temp-dir ()
  (make-temp-file "sage_shell_mode" 'directory))

(defvar sage-shell-edit:temp-directory nil)

(defun sage-shell-edit:delete-temp-dir ()
  (when (and (stringp sage-shell-edit:temp-directory)
             (string= (file-name-as-directory temporary-file-directory)
                      (file-name-directory sage-shell-edit:temp-directory))
             (file-exists-p sage-shell-edit:temp-directory))
    (delete-directory sage-shell-edit:temp-directory t)))

(defvar sage-shell:delete-temp-dir-when-kill-emacs t)

(when sage-shell:delete-temp-dir-when-kill-emacs
  (add-hook 'kill-emacs-hook 'sage-shell-edit:delete-temp-dir))

(defun sage-shell-edit:temp-file (ext)
  ;; In case temp dir is removed,
  (unless (and (stringp sage-shell-edit:temp-directory)
               (file-exists-p sage-shell-edit:temp-directory)
               (file-writable-p sage-shell-edit:temp-directory))
    (setq sage-shell-edit:temp-directory
          (sage-shell-edit:make-temp-dir)))
  (expand-file-name
   (concat sage-shell-edit:temp-file-base-name "." ext)
   sage-shell-edit:temp-directory))

(defvar sage-shell-edit:temp-file-header "# -*- coding: utf-8 -*-\n")

(defun sage-shell-edit:write-region-to-file (start end file)
  (let* ((orig-start (min start end))
         (buf-str (buffer-substring-no-properties start end))
         (offset (save-excursion
                   (goto-char orig-start)
                   (- (point) (line-beginning-position)))))
    (with-temp-buffer
      (insert sage-shell-edit:temp-file-header)
      (insert (make-string offset (string-to-char " ")))
      (save-excursion
        (insert buf-str))
      (re-search-forward (rx (not whitespace)) nil t)
      (beginning-of-line)
      (when (looking-at " +")           ; need dummy block
        (insert "if True:\n"))
      (goto-char (point-max))
      (unless (bolp)
        (newline))
      (write-region nil nil  file nil 'nomsg))
    ;; return temp file name
    file))

(defun sage-shell-edit:make-temp-file-from-region (start end)
  "Make temp file from region and return temp file name."
  (let ((f (sage-shell-edit:temp-file
            (sage-shell:aif (buffer-file-name)
                (file-name-extension it)
              "sage"))))
    (sage-shell-edit:write-region-to-file start end f)))

(defun sage-shell-edit:beg-of-defun-position ()
  (min (save-excursion
         (end-of-defun)
         (beginning-of-defun) (point))
       (save-excursion (beginning-of-defun)
                       (point))))

(defun sage-shell-edit:end-of-defun-position ()
  (save-excursion
    (goto-char (sage-shell-edit:beg-of-defun-position))
    (end-of-defun)
    (point)))

(defun sage-shell-edit:block-name ()
  (let ((beg (sage-shell-edit:beg-of-defun-position)))
    (save-excursion
      (buffer-substring
       (progn (goto-char beg)
         (skip-chars-forward " \t") (point))
       (progn (end-of-line)
              (skip-chars-backward " \t:")
              (point))))))

(eval-when-compile
  (defvar sage-shell-edit:exec-command-base-alist
    (list (cons 'buffer (list :beg '(point-min)
                              :end '(point-max)
                              :name "buffer"))
          (cons 'region (list :beg 'beg :end 'end :name "region"
                              :interactive "r"
                              :args '(beg end)))
          (cons 'defun (list :beg '(sage-shell-edit:beg-of-defun-position)
                             :end '(sage-shell-edit:end-of-defun-position)
                             :name '(format "block: %s" (sage-shell-edit:block-name))
                             :doc-name "def (or class)"))
          (cons 'line (list :beg '(line-beginning-position)
                            :end '(line-end-position)
                            :name "line")))))

(cl-defmacro sage-shell-edit:send-obj-base
    (&key type switch-p (display-function 'sage-shell-edit:display-function))
  (declare (debug t))
  (let* ((plst (assoc-default type sage-shell-edit:exec-command-base-alist))
         (command `(format "load('%s')"
                           (sage-shell-edit:make-temp-file-from-region
                            ,(plist-get plst :beg)
                            ,(plist-get plst :end)))))
    `(save-excursion
       (sage-shell-edit:exec-command-base
        :command ,command
        :pre-message (format "Loading the %s to the Sage process..."
                             ,(plist-get plst :name))
        :post-message (format "Loading the %s to the Sage process... Done."
                              ,(plist-get plst :name))
        :switch-p ,switch-p
        :display-function ,display-function)
       (sage-shell:clear-command-cache))))

(defmacro sage-shell-edit:defun-exec-commands ()
  (append '(progn)
   (cl-loop for (type . plist) in sage-shell-edit:exec-command-base-alist
         for func-name-base = (format "sage-shell-edit:send-%s" type)
         for doc-string = (format "Send the current %S to the Sage process."
                                  type)
         for int = (sage-shell:aif (plist-get plist :interactive)
                       `(interactive ,it)
                     '(interactive))
         for args = (sage-shell:aif (plist-get plist :args) it '())
         for doc-name = (sage-shell:aif (plist-get plist :doc-name)
                            it
                          (symbol-name type))
         append
         (cl-loop for b in '(t nil)
               for func-name =  (cond (b (concat func-name-base "-and-go"))
                                      (t func-name-base))
               collect
               `(defun ,(intern func-name) ,args ,doc-string ,int
                  (sage-shell-edit:send-obj-base :type ,type :switch-p ,b))))))

(sage-shell-edit:defun-exec-commands)

(defvar sage-shell:file-extensions '("sage" "py" "spyx" "pyx"))

(defun sage-shell-edit:read-script-file ()
  (read-file-name
   "Load Sage file: "
   nil
   (sage-shell:awhen (buffer-file-name) it)
   nil
   nil
   (lambda (name)
     (or
      (file-directory-p name)
      (string-match
       (concat "\\." (regexp-opt sage-shell:file-extensions) "$") name)))))

(defun sage-shell-edit:send-line* ()
  "Like sage-shell-edit:send-line, but insert the line in the process buffer."
  (interactive)
  (sage-shell-edit:exec-command-base :command (buffer-substring
                                         (line-beginning-position)
                                         (line-end-position))
                               :insert-command-p t
                               :display-function 'display-buffer))


(cl-defun sage-shell-edit:load-file-base
    (&key command file-name switch-p
          (display-function sage-shell-edit:display-function)
          (insert-command-p nil) (before-sentence nil)
          (gerund "Loading"))
  (sage-shell-edit:exec-command-base
   :command (or command (format "load('%s')" file-name))
   :switch-p switch-p
   :display-function display-function
   :pre-message (format "%s %s to the Sage process..."
                        gerund (file-name-nondirectory file-name))
   :post-message (format "%s %s to the Sage process... Done."
                         gerund (file-name-nondirectory file-name))
   :insert-command-p insert-command-p
   :before-sentence before-sentence)
  (sage-shell:clear-command-cache))

(defun sage-shell-edit:load-file (file-name)
  "Load a Sage file FILE-NAME to the Sage process."
  (interactive (list (sage-shell-edit:read-script-file)))
  (sage-shell-edit:load-file-base
   :file-name file-name))

(defun sage-shell-edit:attach-file (file-name)
  "Attach a Sage file FILE-NAME to the Sage process."
  (interactive (list (sage-shell-edit:read-script-file)))
  (sage-shell-edit:load-file-base
   :command (format "attach('%s')" file-name)
   :file-name file-name
   :gerund "Attaching"))

(defun sage-shell-edit:load-file-and-go (file-name)
  "Load a Sage file FILE-NAME to the Sage process."
  (interactive (list (sage-shell-edit:read-script-file)))
  (sage-shell-edit:load-file-base
   :file-name file-name
   :switch-p t))

(defun sage-shell-edit:load-current-file ()
  "Load the current file to the Sage process."
  (interactive)
  (sage-shell:aif (buffer-file-name) (sage-shell-edit:load-file it)))

(defun sage-shell-edit:load-current-file-and-go ()
  "Load the current file to the Sage process."
  (interactive)
  (sage-shell:aif (buffer-file-name) (sage-shell-edit:load-file-and-go it)))

(defun sage-shell-edit:pop-to-process-buffer ()
  "Switch to the Sage process buffer."
  (interactive)
  (pop-to-buffer sage-shell:process-buffer))


;;; sage-shell:sage-mode
;;;###autoload
(define-derived-mode sage-shell:sage-mode python-mode "Sage")

(sage-shell:define-keys sage-shell:sage-mode-map
  "C-c C-c" 'sage-shell-edit:send-buffer
  "C-c C-r" 'sage-shell-edit:send-region
  "C-M-x" 'sage-shell-edit:send-defun
  "C-c C-l" 'sage-shell-edit:load-file
  "C-c C-z" 'sage-shell-edit:pop-to-process-buffer
  "C-c C-j" 'sage-shell-edit:send-line)


;;; Alias
;;;###autoload
(defvar sage-shell:func-alias-alist
  '((sage-shell:sage-mode . sage-mode)
    (sage-shell:run-sage . run-sage)
    (sage-shell:run-new-sage . run-new-sage)))

;;;###autoload
(defvar sage-shell:var-alias-alist
  '((sage-shell:sage-mode-map . sage-mode-map)
    (sage-shell:sage-mode-hook . sage-mode-hook)
    (sage-shell:sage-mode-syntax-table . sage-mode-syntax-table)
    (sage-shell:sage-mode-abbrev-table . sage-mode-abbrev-table)))

;;;###autoload
(progn
  (defun sage-shell:define-alias ()
    "Define aliases as follows:
| Original name                     | Alias                  |
|-----------------------------------+------------------------|
| sage-shell:sage-mode              | sage-mode              |
| sage-shell:sage-mode-map          | sage-mode-map          |
| sage-shell:sage-mode-hook         | sage-mode-hook         |
| sage-shell:sage-mode-syntax-table | sage-mode-syntax-table |
| sage-shell:sage-mode-abbrev-table | sage-mode-abbrev-table |
| sage-shell:run-sage               | run-sage               |
| sage-shell:run-new-sage           | run-new-sage           |
|-----------------------------------+------------------------|
"
    (interactive)
    (dolist (c sage-shell:func-alias-alist)
      (defalias (cdr c) (car c)))
    (dolist (c sage-shell:var-alias-alist)
      (defvaralias (cdr c) (car c)))))

;;;###autoload
(add-to-list 'auto-mode-alist (cons "\\.sage$" 'sage-shell:sage-mode))


;;; sage-shell-pdb
(defun sage-shell-pdb:send--command (cmd)
  (when (sage-shell-pdb:pdb-prompt-p)
    (sage-shell-edit:exec-command-base
     :command cmd
     :insert-command-p t
     :display-function 'display-buffer)
    (sage-shell:after-output-finished
      (with-current-buffer sage-shell:process-buffer
        (goto-char (process-mark (get-buffer-process
                                  sage-shell:process-buffer)))))))

(eval-when-compile
  (defvar sage-shell-pdb:command-list
    '("next" "step" "where" "up" "down" "until" "continue" "help"
      "run" "quit")))

(defmacro sage-shell-pdb:define--commands ()
  (append '(progn)
          (cl-loop for cmd in sage-shell-pdb:command-list
                   collect
                   `(defun ,(intern (concat
                                     "sage-shell-pdb:input-"
                                     cmd))
                        ()
                      (interactive)
                      ,(format "Input '%s' in the process buffer." cmd)
                      (sage-shell-pdb:send--command ,cmd)))))

;; Define sage-shell-pdb:input-next, etc.
(sage-shell-pdb:define--commands)

(defun sage-shell-pdb:set-break-point-at-point ()
  (interactive)
  (let ((file (buffer-file-name))
        (line (save-restriction
                (widen)
                (line-number-at-pos))))
    (when file
      (sage-shell-pdb:send--command
       (format "break %s:%s" (sage-shell:site-package-version file)
               line)))))

(defun sage-shell-pdb:pdb-prompt-p ()
  (sage-shell-edit:set-sage-proc-buf-internal nil)
  (with-current-buffer sage-shell:process-buffer
    (save-excursion
      ;; goto last prompt
      (goto-char (process-mark (get-buffer-process (current-buffer))))
      (forward-line 0)
      (looking-at (rx (or "(Pdb)" "ipdb>") " ")))))


;;;;;;;;;;;;;;;;;;;;;;;;;;;;;;;;;;;;;;;;;;;;;;;;;;;;;;;;;;;;;;;;;;;;;;;;;
;;                 Borrowed from Gallina's python.el.                  ;;
;;;;;;;;;;;;;;;;;;;;;;;;;;;;;;;;;;;;;;;;;;;;;;;;;;;;;;;;;;;;;;;;;;;;;;;;;
(defvar sage-shell-pdb:stacktrace-info-regexp
  "> \\([^\"(<]+\\)(\\([0-9]+\\))\\([?a-zA-Z0-9_<>]+\\)()"
  "Regular expression matching stacktrace information.
Used to extract the current line and module being inspected.")

(defvar sage-shell-pdb:tracked-buffer nil
  "Variable containing the value of the current tracked buffer.
Never set this variable directly, use
`sage-shell-pdb:set-tracked-buffer' instead.")

(defvar sage-shell-pdb:buffers-to-kill nil
  "List of buffers to be deleted after tracking finishes.")

(defun sage-shell-pdb:set-tracked-buffer (file-name)
  "Set the buffer for FILE-NAME as the tracked buffer.
Internally it uses the `sage-shell-pdb:tracked-buffer' variable.
Returns the tracked buffer."
  (let ((file-buffer (get-file-buffer
                      (concat (file-remote-p default-directory)
                              file-name))))
    (if file-buffer
        (setq sage-shell-pdb:tracked-buffer file-buffer)
      (setq file-buffer (find-file-noselect file-name))
      (when (not (member file-buffer sage-shell-pdb:buffers-to-kill))
        (add-to-list 'sage-shell-pdb:buffers-to-kill file-buffer)))
    file-buffer))

(defun sage-shell-pdb:comint-output-filter-function (output)
  "Move overlay arrow to current pdb line in tracked buffer.
Argument OUTPUT is a string with the output from the comint process."
  (when (and sage-shell-pdb:activate (not (string= output "")))
    (let* ((full-output (ansi-color-filter-apply
                         (buffer-substring comint-last-input-end (point-max))))
           (line-number)
           (file-name
            (with-temp-buffer
              (insert full-output)
              ;; When the debugger encounters a pdb.set_trace()
              ;; command, it prints a single stack frame.  Sometimes
              ;; it prints a bit of extra information about the
              ;; arguments of the present function.  When ipdb
              ;; encounters an exception, it prints the _entire_ stack
              ;; trace.  To handle all of these cases, we want to find
              ;; the _last_ stack frame printed in the most recent
              ;; batch of output, then jump to the corresponding
              ;; file/line number.
              (goto-char (point-max))
              (when (re-search-backward sage-shell-pdb:stacktrace-info-regexp nil t)
                (setq line-number (string-to-number
                                   (match-string-no-properties 2)))
                (match-string-no-properties 1)))))
      (if (and file-name line-number)
          (let* ((tracked-buffer
                  (sage-shell-pdb:set-tracked-buffer file-name))
                 (shell-buffer (current-buffer))
                 (tracked-buffer-window (get-buffer-window tracked-buffer))
                 (tracked-buffer-line-pos))
            (with-current-buffer tracked-buffer
              (set (make-local-variable 'overlay-arrow-string) "=>")
              (set (make-local-variable 'overlay-arrow-position) (make-marker))
              (setq tracked-buffer-line-pos (progn
                                              (goto-char (point-min))
                                              (forward-line (1- line-number))
                                              (point-marker)))
              (when tracked-buffer-window
                (set-window-point
                 tracked-buffer-window tracked-buffer-line-pos))
              (set-marker overlay-arrow-position tracked-buffer-line-pos))
            (pop-to-buffer tracked-buffer)
            (switch-to-buffer-other-window shell-buffer))
        (when sage-shell-pdb:tracked-buffer
          (with-current-buffer sage-shell-pdb:tracked-buffer
            (set-marker overlay-arrow-position nil))
          (unless (sage-shell-pdb:pdb-prompt-p)
            (mapc #'(lambda (buffer)
                      (ignore-errors (kill-buffer buffer)))
                  sage-shell-pdb:buffers-to-kill))
          (setq sage-shell-pdb:tracked-buffer nil
                sage-shell-pdb:buffers-to-kill nil)))))
  output)
;;;;;;;;;;;;;;;;;;;;;;;;;;;;;;;;;;;;;;;;;;;;;;;;;;;;;;;;;;;;;;;;;;;;

;;; sagetex
(defun sage-shell-sagetex:add-to-texinputs ()
  "Add $SAGE_ROOT/local/share/texmf/tex/generic/sagetex/ to TEXINPUTS."
  (sage-shell:awhen (sage-shell:sage-root)
    (let ((texinputs (getenv "TEXINPUTS"))
          (sagetexdir (expand-file-name
                       "local/share/texmf/tex/generic/sagetex:"
                       it)))
      (unless (and texinputs
                   (sage-shell:in (substring sagetexdir 0 -1)
                                  (split-string texinputs ":")))
        (setenv "TEXINPUTS" (concat texinputs sagetexdir))))))

(defun sage-shell-sagetex:tex-to-sagetex-file (f)
  (concat (file-name-sans-extension
           (expand-file-name
            (sage-shell-sagetex:tex-master-maybe f)
            default-directory)) ".sagetex.sage"))

;;;###autoload
(defun sage-shell-sagetex:load-file (filename)
  "Load a .sagetex.sage file to an existing Sage process."
  (interactive
   (list (sage-shell-sagetex:read-latex-file)))
  (let ((dflt (sage-shell-sagetex:tex-to-sagetex-file
               filename)))
    (sage-shell-edit:load-file-base
     :command (format "%s('%s')" (sage-shell:py-mod-func "sage_tex_load")
                      dflt)
     :file-name dflt
     :before-sentence "# ")))

;;;###autoload
(defun sage-shell-sagetex:load-current-file ()
  (interactive)
  (sage-shell-sagetex:-load-current-file
   'sage-shell-sagetex:load-file))


;;;###autoload
(defalias 'sage-shell:sagetex-load-file 'sage-shell-sagetex:load-file)

(defvar sage-shell-sagetex:latex-command-func
  'sage-shell-sagetex:post-command
  "This varable should be a function with one argument (the file
name of a LaTeX file) which returns a LaTeX command with the
file name.")

(defun sage-shell:TeX-shell ()
  "Name of shell used to parse TeX commands."
  (cond ((boundp 'TeX-shell) TeX-shell)
        ((memq system-type '(ms-dos emx windows-nt)) shell-file-name)
        (t "/bin/sh")))

(defun sage-shell:TeX-shell-command-option ()
  "Shell argument indicating that next argument is the command."
  (cond
   ((boundp 'TeX-shell-command-option) TeX-shell-command-option)
   ((memq system-type '(ms-dos emx windows-nt))
    (cond ((boundp 'shell-command-option)
           shell-command-option)
          ((boundp 'shell-command-switch)
           shell-command-switch)
          (t "/c")))
   (t                                   ;Unix & EMX (Emacs 19 port to OS/2)
    "-c")))

(defun sage-shell-sagetex:tex-master-maybe (f &optional nondir)
  (let* ((b (get-file-buffer f))
         (tm (when (and (bufferp b)
                        (boundp 'TeX-master))
               (buffer-local-value 'TeX-master b))))
    (let ((ms (cond ((and tm (stringp tm))
                     (expand-file-name tm (file-name-directory f)))
                    (t f))))
      (if nondir (file-name-nondirectory ms)
        ms))))

(defun sage-shell-sagetex:pre-command (f)
  (format "%s %s" sage-shell-sagetex:pre-latex-command
          (sage-shell-sagetex:tex-master-maybe f)))

(defun sage-shell-sagetex:-auctex-cmd ()
  "When auctex command is available returns
`sage-shell-sagetex:auctex-command-name' else nil"
  (sage-shell:awhen (and (featurep 'tex)
                         sage-shell-sagetex:auctex-command-name
                         (require 'tex-buf nil t)
                         (with-no-warnings
                           (assoc sage-shell-sagetex:auctex-command-name
                                  TeX-command-list)))
    sage-shell-sagetex:auctex-command-name))

(defun sage-shell-sagetex:post-command (f)
  (sage-shell:aif (sage-shell-sagetex:-auctex-cmd)
      (with-no-warnings
        (TeX-command-expand
         (nth 1 (assoc it TeX-command-list)) 'TeX-master-file))
    (format "%s %s" sage-shell-sagetex:latex-command
            (sage-shell-sagetex:tex-master-maybe f t))))

(defun sage-shell-sagetex:-load-and-run-latex (f)
  (sage-shell-sagetex:load-file f)
  (lexical-let ((f f))
    (sage-shell:after-output-finished
      ;; Run process in the same directory of as f.
      (sage-shell:with-default-directory (file-name-directory f)
          (sage-shell-sagetex:-run-latex f t)))))

(defun sage-shell-sagetex:-run-latex (f &optional verbose)
  (lexical-let* ((verbose verbose)
                 (f f)
                 (cmd (let ((b (or (get-file-buffer f)
                                   (current-buffer))))
                        (with-current-buffer b
                          (funcall sage-shell-sagetex:latex-command-func f))))
                 (cmd-name
                  (sage-shell:aif (sage-shell-sagetex:-auctex-cmd)
                      (format "`%s' %s" it (file-name-nondirectory f))
                    cmd)))
    (deferred:$
      (deferred:$
        (deferred:next
          (lambda ()
            (message "Running \"%s\" ..." cmd-name)))
        (deferred:process
          (sage-shell:TeX-shell)
          (sage-shell:TeX-shell-command-option)
          cmd)
        (deferred:nextc it
          (lambda (x) (when verbose
                    (message "Running \"%s\" ... Done." cmd-name)))))
      (deferred:error it
        (lambda (e) (sage-shell-sagetex:insert-error e))))))

(defmacro sage-shell-sagetex:-run-latex-and-do (f sym)
  `(progn
     (sage-shell-edit:set-sage-proc-buf-internal)
     (lexical-let ((f ,f))
       (sage-shell:as-soon-as (sage-shell:output-finished-p)
         (deferred:$
           (deferred:$
             (deferred:process
               (sage-shell:TeX-shell)
               (sage-shell:TeX-shell-command-option)
               (sage-shell-sagetex:pre-command f))
             (deferred:nextc it
               (lambda (x) (,sym f))))
           (deferred:error it
             (lambda (e) (sage-shell-sagetex:insert-error e))))))))

;;;###autoload
(defun sage-shell-sagetex:compile-file (f)
  "This command runs LaTeX on the current file, loads the
.sagetex.sage file to an existing Sage process and runs LaTeX
again. See the documentation of
`sage-shell-sagetex:latex-command' and
`sage-shell-sagetex:auctex-command-name' for the customization."
  (interactive (list (sage-shell-sagetex:read-latex-file)))
  (sage-shell-sagetex:-run-latex-and-do
   f sage-shell-sagetex:-load-and-run-latex))

(defun sage-shell-sagetex:-load-current-file (func)
  (let ((f (buffer-file-name)))
    (sage-shell:aif (and f (string-match (rx ".tex" eol) f))
        (funcall func f)
      (message "Not valid LaTeX buffer."))))

;;;###autoload
(defun sage-shell-sagetex:compile-current-file ()
  (interactive)
  (sage-shell-sagetex:-load-current-file
   'sage-shell-sagetex:compile-file))

;;;###autoload
(defun sage-shell-sagetex:run-latex-and-load-file (f)
  "This command runs LaTeX and loads a .sagetex.sage file to the
exisiting Sage process."
  (interactive (list (sage-shell-sagetex:read-latex-file)))
  (sage-shell-sagetex:-run-latex-and-do
   f sage-shell-sagetex:load-file))

;;;###autoload
(defun sage-shell-sagetex:run-latex-and-load-current-file ()
  (interactive)
  (sage-shell-sagetex:-load-current-file
   'sage-shell-sagetex:run-latex-and-load-file))

(defun sage-shell-sagetex:read-latex-file ()
  (expand-file-name
   (read-file-name
    "LaTeX File: "
    nil
    (sage-shell:awhen (buffer-file-name) it)
    nil
    (sage-shell:awhen (buffer-file-name)
      (file-name-nondirectory it))
    (lambda (name)
      (string-match (rx ".tex" eol) name)))))

(defun sage-shell-sagetex:insert-error (e)
  (let ((b (get-buffer-create "*SageTeX-error*")))
    (with-current-buffer b
      (let ((inhibit-read-only t)
            (view-read-only nil))
        (erase-buffer)
        (insert (error-message-string e))
        (sage-shell-sagetex:error-mode)))
    (when sage-shell-sagetex:pop-to-error-buffer
      (pop-to-buffer b))))

(define-derived-mode sage-shell-sagetex:error-mode special-mode "SageTeX-Error"
  "Error mode for SageTeX")

;; (package-generate-autoloads "sage-shell" default-directory)

(provide 'sage-shell-mode)
;;; sage-shell-mode.el ends here<|MERGE_RESOLUTION|>--- conflicted
+++ resolved
@@ -2232,21 +2232,6 @@
   (setq sage-shell:-inputs-outputs-cached nil))
 (make-variable-buffer-local 'sage-shell:-inputs-outputs-cached)
 (defun sage-shell:-inputs-outputs ()
-<<<<<<< HEAD
-  (sage-shell:aif sage-shell:-inputs-outputs-cached
-      it
-    (setq sage-shell:-inputs-outputs-cached
-          (let ((s (sage-shell:send-command-to-string
-                    (sage-shell:py-mod-func
-                     (format "print_inputs_outputs(%s, '%s', %s)"
-                             (or sage-shell:list-outputs-max-line-num
-                                 "None")
-                             sage-shell:lo-delim
-                             (if sage-shell:list-outputs-reversed-order-p
-                                 "True"
-                               "False"))))))
-            (butlast (split-string s sage-shell:lo-delim))))))
-=======
   (with-current-buffer sage-shell:process-buffer
     (sage-shell:aif sage-shell:-inputs-outputs-cached
         it
@@ -2261,7 +2246,6 @@
                                    "True"
                                  "False"))))))
               (butlast (split-string s sage-shell:lo-delim)))))))
->>>>>>> 73b4a5b9
 
 (defun sage-shell:output-forward (arg)
   (interactive "p")
