* sage-shell-mode
  [[http://melpa.org/#/sage-shell-mode][file:http://melpa.org/packages/sage-shell-mode-badge.svg]]
  [[http://stable.melpa.org/#/sage-shell-mode][file:http://stable.melpa.org/packages/sage-shell-mode-badge.svg]]
  [[https://travis-ci.org/sagemath/sage-shell-mode][https://travis-ci.org/sagemath/sage-shell-mode.svg]]

** Overview

  =sage-shell-mode= is an elisp package and provides an Emacs front
  end for [[http://www.sagemath.org/][Sage]].

  =sage-shell-mode= provides two main features:

  1. =sage-shell-mode= to run the Sage terminal inside Emacs.

  1. =sage-shell:sage-mode= for editing =.sage= source files and sending their contents directly to the Sage terminal. This major mode is derived from =python-mode=.

  The package supports extensions with [[https://github.com/stakemori/auto-complete-sage][auto-complete-sage]], [[https://github.com/stakemori/helm-sage][helm-sage]],
  [[https://github.com/stakemori/anything-sage][anything-sage]] and [[https://github.com/stakemori/ob-sagemath][ob-sagemath]].

** Table of Contents                                                    :TOC:
   - [[#requirements][Requirements]]
   - [[#installation-and-setup][Installation and Setup]]
   - [[#aliases][Aliases]]
   - [[#basic-usage][Basic Usage]]
   - [[#input-history][Input History]]
   - [[#emulating-worksheets-code-blocks][Emulating Worksheets: code blocks]]
<<<<<<< HEAD
   - [[#typesetting-outputs-a-port-of-sage-view][Typesetting outputs (a port of =sage-view=)]]
=======
   - [[#inline-display-of-latex-outputs-and-plots-a-port-of-sage-view][Inline display of LaTeX outputs and plots (a port of =sage-view=)]]
>>>>>>> 97e0140a
   - [[#sagetex][SageTeX]]
   - [[#customization][Customization]]
   - [[#extensions][Extensions]]
   - [[#screenshots][Screenshots]]
   - [[#workaround-for-flycheck][Workaround for Flycheck]]
   - [[#license][License]]

** Requirements

   1. GNU Emacs 24.1 (or 24.4) or later.

      For Sage 7.4 or later, =sage-shell-mode= requires Emacs 24.4. In that
      case, you should set =sage-shell:use-prompt-toolkit= as explained in the
      following section. The technical reason is that Sage 7.4 uses IPython 5,
      where python-prompt-toolkit is used instead of GNU readline

      For Sage 7.3 or earlier, Emacs 24.1 is sufficient.

   2. Local installation of [[http://www.sagemath.org/][Sage]].

   3. The Emacs package [[https://github.com/kiwanami/emacs-deferred][deferred]]. This will be installed automatically if you follow the guide below.

** Installation and Setup

  The most convenient is to use the Emacs package manager to install =sage-shell-mode= from [[https://github.com/milkypostman/melpa.git][MELPA]]:

  1. See http://melpa.org/#/getting-started if you do not have a
     configuration for MELPA.

  1. Install =sage-shell-mode= by
     - =M-x package-refresh-contents=
     - =M-x package-install RET sage-shell-mode=.

  1. If you have Sage 7.4 or later, then add the following to your Emacs init file (=~/.emacs.d/init.el=):

     #+BEGIN_SRC elisp
      (setq sage-shell:use-prompt-toolkit t)
     #+END_SRC

  1. You can now run Sage inside Emacs by =M-x sage-shell:run-sage=, if Emacs
     can find the executable file of Sage.

     If Emacs cannot find the executable file, add the following line to your Emacs init file:

     #+BEGIN_SRC elisp
     (setq sage-shell:sage-root "/path/to/sage/root_directory")
     #+END_SRC

     And replace =/path/to/sage_root_directory= by the root directory of
     Sage, i.e. =$SAGE_ROOT=. If you do not know the root directory of
     Sage, evaluate the following code in a Sage terminal:

     #+BEGIN_SRC python
     import os; print os.environ["SAGE_ROOT"]
     #+END_SRC

     Alternatively, instead of setting =sage-shell:sage-root=, you may
     set the variable =sage-shell:sage-executable=.

     #+BEGIN_SRC elisp
     (setq sage-shell:sage-executable "/path/to/sage/executable")
     #+END_SRC

     Here =/path/to/sage/executable= is the path of the executable file
     of Sage. This may be a symbolic link.

*** Sample configuration
    Here is a sample configuration.

    #+BEGIN_SRC elisp
      ;; Run SageMath by M-x run-sage instead of M-x sage-shell:run-sage
      (sage-shell:define-alias)

      ;; Turn on eldoc-mode in Sage terminal and in Sage source files
      (add-hook 'sage-shell-mode-hook #'eldoc-mode)
      (add-hook 'sage-shell:sage-mode-hook #'eldoc-mode)

      ;; If you have Sage 7.4 or later, uncomment the following line.
      ;; (setq sage-shell:use-prompt-toolkit t)
    #+END_SRC

** Aliases

  The official Emacs major mode for Sage used to be [[https://bitbucket.org/gvol/sage-mode/src][sage-mode]]. To avoid name conflicts
  with this package, =sage-shell-mode= prefixes all names with =sage-shell=.

  If you are not using =sage-mode= at all, you can define more convenient
  aliases for =sage-shell-mode= by adding the following to your Emacs init file
  after the line =(require 'sage-shell-mode)=:

  #+BEGIN_SRC elisp
    (sage-shell:define-alias)
  #+END_SRC

  The following aliases will be defined:

  | Original name             | Alias          |
  |---------------------------+----------------|
  | sage-shell:run-sage       | run-sage       |
  | sage-shell:run-new-sage   | run-new-sage   |
  | sage-shell:sage-mode      | sage-mode      |
  | sage-shell:sage-mode-map  | sage-mode-map  |
  | sage-shell:sage-mode-hook | sage-mode-hook |

  This means e.g. that you can do =M-x run-sage= to run Sage, instead of =M-x
  sage-shell:run-sage=.

** Basic Usage

*** Running a Sage Process

   You can start a Sage process by =M-x sage-shell:run-sage=. If you need
   to open multiple Sage processes simultaneously, you can start new ones by
   =M-x sage-shell:run-new-sage=. You can restart the current process by
   =M-x sage-shell:restart-sage=.

   | Command                 | Alias        | Description                       |
   |-------------------------+--------------+-----------------------------------|
   | sage-shell:run-sage     | run-sage     | Run a Sage process.               |
   | sage-shell:run-new-sage | run-new-sage | Run another Sage process.         |
   | sage-shell:restart-sage | None         | Restart the current Sage process. |

   The major-mode of the Sage process buffer is =sage-shell-mode=.

*** The Sage Process as a terminal

The primary element of =sage-shell-mode= is interacting with the Sage process
you just started. The Sage process buffer communicates directly with a Sage
shell in the background and behaves very much like it. You just type and send
the command with =<Enter>=:


#+BEGIN_SRC python
sage: 2+2
4
sage: (x^2 + 2*x + 1).factor()
(x + 1)^2
sage:
 #+END_SRC

The buffer behaves like an Emacs shell:

- =M-p= or =C-up= goes through earlier input.
- Previous input and output is retained earlier in the buffer. You can move
  around just as usual and e.g. copy from it or search.
- To exit, you can enter =quit= at the prompt or type =C-d= (bound to =sage-shell:delchar-or-maybe-eof=) at a blank line.

The buffer also behaves much like the Sage terminal:

**** Tab completion
=<Tab>= at the prompt completes the current word. It understands all Sage and
Python functions currently in scope, and it also completes attributes of
objects. If there are multiple possibilities, they are presented in another
window.

#+BEGIN_SRC python
sage: G = graphs.PetersenGraph()
sage: G.<TAB>
<All methods on G are shown in a new buffer>
sage: G.charp<TAB>
<G.charp is completed uniquely to G.charpoly>
#+END_SRC

By default, Tab completion uses =completion-at-point=. Alternatively, you can
use =pcomplete= by adding the following to your Emacs init file:

#+BEGIN_SRC elisp
(setq sage-shell:completion-function 'pcomplete)
#+END_SRC

You can also use =auto-complete=, =anything= or =helm= for
completion.  This requires installing those extensions, see [[#extensions][Extensions]].

**** =?= Help

By writing the name of an object at the prompt, followed by =?= and then =RET=,
you are shown the documentation of that object:

#+BEGIN_SRC python
sage: G = graphs.PetersenGraph()
sage: G.charpoly?
<Documentation is shown in a new Sage Document buffer>
#+END_SRC

This is identical to running =C-c C-h= and then typing the name of the object.

**** =??= Source Lookup

If you use =??= instead =?= after a Sage object, then the *source code* for that object will be opened in a new buffer:

#+BEGIN_SRC python
sage: G = graphs.PetersenGraph()
sage: G.charpoly??
<The file src/sage/graphs/generic_graph.py is opened at "def characteristic_polynomial(...):">
#+END_SRC


**** Most important key-bindings

   | Key Stroke | Command                                      | Description                                                                |
   |------------+----------------------------------------------+----------------------------------------------------------------------------|
   | RET        | sage-shell:send-input                        | Evaluate the expression written at the prompt.                             |
   | TAB        | sage-shell-tab-command                       | Complete a partially written word or indent a line.                        |
   | C-d        | sage-shell:delchar-or-maybe-eof              | Delete the next input character. End the Sage process if nothing is input. |
   | C-c C-c    | sage-shell:interrupt-subjob                  | Interrupt the current computation.                                         |
   | M-p        | comint-previous-input                        | Go backward through input history.                                         |
   | M-n        | sage-shell:next-input                        | Go forward through input history.                                          |
   | C-c C-o    | sage-shell:delete-output                     | Remove all output from Sage since last input prompt.                       |
   | C-c M-o    | sage-shell:clear-current-buffer              | Clear the entire Sage process buffer, leaving just the prompt.             |
   | C-c C-l    | sage-shell:load-file                         | Asks for a file and loads it into Sage                                     |
   | C-c C-h    | sage-shell:help                              | Ask for the name of a Sage object and show its documentation.              |
   | ? RET      | sage-shell-help::describe-symbol             | Show the documentation of the object directly preceding the =?=.           |
   | ?? RET     | sage-shell:find-source-in-view-mode          | Visits the source code of the object directly preceding the =??=.          |
   | C-c o      | sage-shell:list-outputs                      | List inputs and outputs in a buffer.                                       |
   | C-c M-w    | sage-shell:copy-previous-output-to-kill-ring | Copy the previous output to =kill-ring=                                    |
   For more commands and key-bindings see the help using =M-x describe-mode
   sage-shell-mode=.

*** Editing a Sage File

   When you visit a file with the suffix =.sage=, then
   =sage-shell:sage-mode= will be the major-mode of the buffer
   automatically.

   To switch to =sage-shell:sage-mode= on a =.py= file, run =M-x
   sage-shell:sage-mode=. To use =sage-shell:sage-mode= every time you visit
   that file, you can add the following magic comment at the first line of the
   file:

   #+BEGIN_SRC python
    # -*- mode: sage-shell:sage -*-
   #+END_SRC

   If you've activated [[#aliases][Aliases]] you can instead use the following magic comment:

   #+BEGIN_SRC python
    # -*- mode: sage -*-
   #+END_SRC

   The major mode =sage-shell:sage-mode= is almost the same as
   =python-mode=. The following new key-bindings are added:

   | Key     | Command                               | Description                                                      |
   |---------+---------------------------------------+------------------------------------------------------------------|
   | C-c C-c | sage-shell-edit:send-buffer           | Evaluate the contents of the current buffer in the Sage process. |
   | C-c C-r | sage-shell-edit:send-region           | Evaluate the currently marked region in the Sage process.        |
   | C-c C-j | sage-shell-edit:send-line*            | Evaluate the current line in the Sage process.                   |
   | C-c C-l | sage-shell-edit:load-file             | Load the current file in the Sage process.                       |
   | C-c C-z | sage-shell-edit:pop-to-process-buffer | Select the Sage process buffer.                                  |

   If you run multiple Sage processes, use =M-x sage-shell:set-process-buffer=
   to change which one will be used for the above functions.

** Input History

  To save the history of input evaluated in a Sage process and use in future
  Sage process (using the =M-p= keybinding), add the following to your Emacs
  init file:

  #+BEGIN_SRC elisp
    (setq sage-shell:input-history-cache-file "~/.emacs.d/.sage_shell_input_history")
  #+END_SRC

  The file name in the above line is the path for storing the inputs and you can
  change it to what you prefer.

** Emulating Worksheets: code blocks

Worksheets is a popular paradigm for structuring experiments in computer algebra systems, seen in Jupyter, the Sage Notebook, Maple and many other softwares.
=sage-shell-mode= supports a lightweight type of this workflow using "code blocks".

Essentially, you structure your source file in logical blocks of code, representing both your library code and your experiments.
For instance:

#+BEGIN_SRC python
### Implement the new algorithm
def my_helper(a):
    return a*2

def my_new_algorithm(x, y):
    return my_helper(x) + my_helper(y)


### Check the new algorithm on small input
print my_new_algorithm(1, 2)

### Check the new algorithm on big input
print my_new_algorithm(100, 300)

### Check that my algorithm is commutative using random input
def my_random_number():
    return randint(100, 200)

a, b = random_input(), random_input()
assert my_new_algorithm(a, b) == my_new_algorithm(b, a)

#+END_SRC

The blocks of code are logically delimited by lines starting with =###=.
In this case =load(experiment.sage)= is not a good alternative to the way one works with the Jupyter Notebook: rather, you want to evaluate the code block by block.
You also want to be able to modifying an earlier or later block, run that, and then return to the block in the middle, etc.

=sage-shell-mode= comes with a small set of functions for accommodating this. In =sage-shell:sage-mode=, the following functions are provided:

   | Key        | Command                        | Description                                                       |
   |------------+--------------------------------+-------------------------------------------------------------------|
   | C-M-{      | sage-shell-blocks:backward     | Move backward one block, i.e. to previous =###= delimiter.        |
   | C-M-}      | sage-shell-blocks:forward      | Move forward one block, i.e. to next =###= delimiter.             |
   | C-<return> | sage-shell-blocks:send-current | Send the block that the point is currently in to the Sage process |

In the Sage process buffer, the following functions are provided:

   | Key        | Command                     | Description                                                |
   |------------+-----------------------------+------------------------------------------------------------|
   | C-<return> | sage-shell-blocks:pull-next | Take the block from the last visited =sage-shell:sage-mode= buffer and send to the Sage process. |

As an example, if the point is in the body of =my_new_algorithm=, then =C-<return>= (or =M-x sage-shell-blocks:send-current=) would send the definitions of =my_helper= and =my_new_algorithm= to the Sage shell. Furthermore, it would print the "title" of the block:

#+BEGIN_SRC python
sage: load('/tmp/sage_shell_mode3946wC1/sage_shell_mode_temp.sage')
--- Implement the new algorithm ---
sage:
#+END_SRC

The delimiter =###= can be changed by =setq= the variable =sage-shell-blocs:delimiter=.

<<<<<<< HEAD
** Typesetting outputs (a port of =sage-view=)
   This feature is a port of [[https://bitbucket.org/gvol/sage-mode/src/44eb95cb6b27a05af68e11253649ddf8ae364a5b/emacs/sage-view.el?at=default&fileviewer=file-view-default][sage-view]].
   To typeset results in =sage-shell-mode= buffer, add the following code to your Emacs init file:

    #+BEGIN_SRC elisp
      (add-hook 'sage-shell-after-prompt-hook #'sage-shell-view)
    #+END_SRC

    You can change the size of LaTeX images by changing =sage-shell-view-default-resolution=.
=======
** Inline display of LaTeX outputs and plots (a port of =sage-view=)
   This feature is a port of [[https://bitbucket.org/gvol/sage-mode/src/44eb95cb6b27a05af68e11253649ddf8ae364a5b/emacs/sage-view.el?at=default&fileviewer=file-view-default][sage-view]].
   To enable inline display of LaTeX outputs and plots in =sage-shell-mode= buffer,
   add the following code to your Emacs init file:

    #+BEGIN_SRC elisp
      ;; If you want to enable inline display of LaTeX outputs only,
      ;; uncomment the following line.
      ;; (setq sage-shell-view-default-commands 'output)

      ;; If you want to enable inline display of plots only,
      ;; uncomment the following line.
      ;; (setq sage-shell-view-default-commands 'plot)

      (add-hook 'sage-shell-after-prompt-hook #'sage-shell-view-mode)
    #+END_SRC

    You can use the following commands to enable/disable inline display of LaTeX outputs and plots.

    | Command                                 | Description                                                               |
    |-----------------------------------------+---------------------------------------------------------------------------|
    | =sage-shell-view-toggle-inline-output=  | Toggle inline display of LaTeX outputs while SageMath process is running  |
    | =sage-shell-view-toggle-inline-plots=   | Toggle inline display of plots while SageMath process is running          |

    You can change the resolution of LaTeX images by adjusting =sage-shell-view-default-resolution=.
>>>>>>> 97e0140a
    For further customization, run =M-x customize-group RET sage-shell-view RET=.

** SageTeX

=sage-shell-mode= can be conveniently used when writing Sage-powered LaTeX files
using [[https://github.com/dandrake/sagetex][SageTeX]].

*** TEXINPUTS

   When a Sage process is spawned by =sage-shell:run-sage= or
   =sage-shell:run-new-sage=, then =sage-shell-mode= adds
   =$SAGE_ROOT/local/share/texmf/tex/generic/sagetex/= to the
   environment variable =TEXINPUTS= in Emacs. If you do not want to
   change the environment variable, set
   =sage-shell-sagetex:add-to-texinputs-p= to =nil=.

*** Commands for SageTeX

   Here is a list of commands for =SageTeX=. These commands load a
   =.sagetex.sage= file generated by =SageTeX= to the existing Sage
   process.

   | Command                                    | Run =latex= before loading | Run =latex= after loading |
   |--------------------------------------------+----------------------------+---------------------------|
   | sage-shell-sagetex:load-file               | No                         | No                        |
   | sage-shell-sagetex:run-latex-and-load-file | Yes                        | No                        |
   | sage-shell-sagetex:compile-file            | Yes                        | Yes                       |

   There are similar commands to above,
   =sage-shell-sagetex:load-current-file=,
   =sage-shell-sagetex:run-latex-and-load-current-file= and
   =sage-shell-sagetex:compile-current-file=.

   Here is a sample setting for =AUCTeX= users.

   #+BEGIN_SRC elisp
    (eval-after-load "latex"
      '(mapc (lambda (key-cmd) (define-key LaTeX-mode-map (car key-cmd) (cdr key-cmd)))
             `((,(kbd "C-c s c") . sage-shell-sagetex:compile-current-file)
               (,(kbd "C-c s C") . sage-shell-sagetex:compile-file)
               (,(kbd "C-c s r") . sage-shell-sagetex:run-latex-and-load-current-file)
               (,(kbd "C-c s R") . sage-shell-sagetex:run-latex-and-load-file)
               (,(kbd "C-c s l") . sage-shell-sagetex:load-current-file)
               (,(kbd "C-c s L") . sage-shell-sagetex:load-file)
               (,(kbd "C-c C-z") . sage-shell-edit:pop-to-process-buffer))))
   #+END_SRC

   For example, you can run =sage-shell-sagetex:compile-current-file=
   by =C-c s c= in a =LaTeX-mode= buffer with this setting.

*** Customize the =latex= Command

   You can change a =latex= command used by
   =sage-shell-sagetex:compile-file= and
   =sage-shell-sagetex:compile-current-file= by setting
   =sage-shell-sagetex:latex-command= or
   =sage-shell-sagetex:auctex-command-name=.

   If you are an =AUCTeX= user, then customize
   =sage-shell-sagetex:auctex-command-name= to change the =latex=
   command.  The value of =sage-shell-sagetex:auctex-command-name=
   should be a =name= of a command in =TeX-command-list= (i.e =car= of
   an element of the list =TeX-command-list=), e.g.:

   #+BEGIN_SRC elisp
    (setq sage-shell-sagetex:auctex-command-name "LaTeX")
   #+END_SRC

   You can also use the variable =sage-shell-sagetex:latex-command= to
   change the =latex= command. For example, if you want to run
   =latexmk= after loading a =.sagetex.sage= file, then use the
   following setting:

   #+BEGIN_SRC elisp
    (setq sage-shell-sagetex:latex-command "latexmk")
   #+END_SRC

   The default value of =sage-shell-sagetex:latex-command= is =latex
   -interaction=nonstopmode=. If
   =sage-shell-sagetex:auctex-command-name= is =non-nil=, then the
   value of =sage-shell-sagetex:latex-command= is ignored.

** Customization

  To customize =sage-shell-mode=, =M-x customize-group RET sage-shell=,
  =M-x customize-group RET sage-shell-sagetex= or
  =M-x customize-group RET sage-shell-view=.


** Extensions

-  [[https://github.com/stakemori/auto-complete-sage][auto-complete-sage]] provides an [[https://github.com/auto-complete/auto-complete][auto-complete]] source for
   =sage-shell-mode=.
-  [[https://github.com/stakemori/helm-sage][helm-sage]] provides a [[https://github.com/emacs-helm/helm][helm]] source for =sage-shell-mode=.

-  [[https://github.com/stakemori/anything-sage][anything-sage]] provides an [[http://www.emacswiki.org/Anything][anything]] source for =sage-shell-mode=.

-  [[https://github.com/stakemori/ob-sagemath][ob-sagemath]] provides [[http://orgmode.org/worg/org-contrib/babel/][org-babel]] functions for Sage.

** Screenshots

  Automatic indentation and syntax highlighting work.

  #+CAPTION: alt text

  [[./images/indent.png]]

  Completion with [[https://github.com/stakemori/auto-complete-sage][auto-complete-sage]].

  #+CAPTION: alt text

  [[./images/ac.png]]

  Completion with [[https://github.com/stakemori/helm-sage][helm-sage]].

  #+CAPTION: alt text

  [[./images/helm.png]]
  #+CAPTION: alt text

  [[./images/helm1.png]]

** Workaround for Flycheck

  To use =flycheck-mode= in a =sage-shell:sage-mode= buffer and a
  =python-mode= buffer, try the following code.

  #+BEGIN_SRC elisp

    (dolist (ckr '(python-pylint python-flake8))
      (flycheck-add-mode ckr 'sage-shell:sage-mode))

    (defun sage-shell:flycheck-turn-on ()
      "Enable flycheck-mode only in a file ended with py."
      (when (let ((bfn (buffer-file-name)))
              (and bfn (string-match (rx ".py" eol) bfn)))
        (flycheck-mode 1)))

    (add-hook 'python-mode-hook 'sage-shell:flycheck-turn-on)
  #+END_SRC

** License

  Licensed under the [[http://www.gnu.org/licenses/gpl.html][GPL]].<|MERGE_RESOLUTION|>--- conflicted
+++ resolved
@@ -24,11 +24,7 @@
    - [[#basic-usage][Basic Usage]]
    - [[#input-history][Input History]]
    - [[#emulating-worksheets-code-blocks][Emulating Worksheets: code blocks]]
-<<<<<<< HEAD
-   - [[#typesetting-outputs-a-port-of-sage-view][Typesetting outputs (a port of =sage-view=)]]
-=======
    - [[#inline-display-of-latex-outputs-and-plots-a-port-of-sage-view][Inline display of LaTeX outputs and plots (a port of =sage-view=)]]
->>>>>>> 97e0140a
    - [[#sagetex][SageTeX]]
    - [[#customization][Customization]]
    - [[#extensions][Extensions]]
@@ -355,17 +351,6 @@
 
 The delimiter =###= can be changed by =setq= the variable =sage-shell-blocs:delimiter=.
 
-<<<<<<< HEAD
-** Typesetting outputs (a port of =sage-view=)
-   This feature is a port of [[https://bitbucket.org/gvol/sage-mode/src/44eb95cb6b27a05af68e11253649ddf8ae364a5b/emacs/sage-view.el?at=default&fileviewer=file-view-default][sage-view]].
-   To typeset results in =sage-shell-mode= buffer, add the following code to your Emacs init file:
-
-    #+BEGIN_SRC elisp
-      (add-hook 'sage-shell-after-prompt-hook #'sage-shell-view)
-    #+END_SRC
-
-    You can change the size of LaTeX images by changing =sage-shell-view-default-resolution=.
-=======
 ** Inline display of LaTeX outputs and plots (a port of =sage-view=)
    This feature is a port of [[https://bitbucket.org/gvol/sage-mode/src/44eb95cb6b27a05af68e11253649ddf8ae364a5b/emacs/sage-view.el?at=default&fileviewer=file-view-default][sage-view]].
    To enable inline display of LaTeX outputs and plots in =sage-shell-mode= buffer,
@@ -391,7 +376,6 @@
     | =sage-shell-view-toggle-inline-plots=   | Toggle inline display of plots while SageMath process is running          |
 
     You can change the resolution of LaTeX images by adjusting =sage-shell-view-default-resolution=.
->>>>>>> 97e0140a
     For further customization, run =M-x customize-group RET sage-shell-view RET=.
 
 ** SageTeX
